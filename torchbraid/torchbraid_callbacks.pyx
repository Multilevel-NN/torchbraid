--- conflicted
+++ resolved
@@ -143,26 +143,13 @@
   return 0
 
 cdef int my_sum(braid_App app, double alpha, braid_Vector x, double beta, braid_Vector y):
-<<<<<<< HEAD
-  # This routine can be made faster by using the pyTorch tensor operations
-  # My initial attempt at this failed however
-
-=======
->>>>>>> 7d8e6dbc
   try:
     pyApp = <object> app
     with pyApp.timer("sum"):
       bv_X = <object> x
       bv_Y = <object> y
-<<<<<<< HEAD
-      # print(f"my_sum x {bv_X.instance}, my_sum y {bv_Y.instance}")
-      for ten_X, ten_Y in zip(bv_X.tensors(),bv_Y.tensors()):
-        # print(f"my_sum x {ten_X[...,0]}, my_sum y {ten_Y[...,0]}")
-        # print(f"my_sum x {ten_X.shape}, my_sum y {ten_Y.shape}")
-=======
 
       for ten_X,ten_Y in zip(bv_X.tensors(),bv_Y.tensors()):
->>>>>>> 7d8e6dbc
         ten_Y.mul_(float(beta))
         ten_Y.add_(ten_X,alpha=float(alpha))
   except:
@@ -201,11 +188,7 @@
       tensors_U = (<object> u).tensors()
       norms = torch.stack([torch.square(ten_U).sum() for ten_U in tensors_U])
 
-<<<<<<< HEAD
-      norm_ptr[0] = math.sqrt(norm_ptr[0])
-=======
       norm_ptr[0] = math.sqrt(norms.sum().item())
->>>>>>> 7d8e6dbc
   except:
     output_exception("my_norm")
 
