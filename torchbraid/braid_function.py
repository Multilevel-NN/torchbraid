#@HEADER
# ************************************************************************
# 
#                        Torchbraid v. 0.1
# 
# Copyright 2020 National Technology & Engineering Solutions of Sandia, LLC 
# (NTESS). Under the terms of Contract DE-NA0003525 with NTESS, the U.S. 
# Government retains certain rights in this software.
# 
# Torchbraid is licensed under 3-clause BSD terms of use:
# 
# Redistribution and use in source and binary forms, with or without
# modification, are permitted provided that the following conditions are
# met:
# 
# 1. Redistributions of source code must retain the above copyright
# notice, this list of conditions and the following disclaimer.
# 
# 2. Redistributions in binary form must reproduce the above copyright
# notice, this list of conditions and the following disclaimer in the
# documentation and/or other materials provided with the distribution.
# 
# 3. Neither the name National Technology & Engineering Solutions of Sandia, 
# LLC nor the names of the contributors may be used to endorse or promote 
# products derived from this software without specific prior written permission.
# 
# Questions? Contact Eric C. Cyr (eccyr@sandia.gov)
# 
# ************************************************************************
#@HEADER

import torch.autograd

import torchbraid.utils as utils

class BraidFunction(torch.autograd.Function):
  @staticmethod
  def forward(ctx, fwd_app, bwd_app, x, *params):
    comm          = fwd_app.getMPIComm()
    my_rank       = fwd_app.getMPIComm().Get_rank()
    num_ranks     = fwd_app.getMPIComm().Get_size()

    # copy the input to all processors (ensure consistency)
    shape = comm.bcast(x.size(),root=0)

    # setup context
    ctx.fwd_app = fwd_app
    ctx.bwd_app = bwd_app
    ctx.save_for_backward(None, *params)

    fwd_app.setShape(shape)
    bwd_app.setShape(shape)

    if my_rank==0:
      result = fwd_app.run(x)
    else:
      result = fwd_app.run(None)

    if my_rank!=num_ranks-1:
      result = torch.zeros(shape)

    # broadcast the output of the last layer 
    comm.Bcast(result.numpy(),root=num_ranks-1)

    return result

  @staticmethod
  def backward(ctx, grad_output):
    comm          = ctx.bwd_app.getMPIComm()
    my_rank       = ctx.bwd_app.getMPIComm().Get_rank()
    num_ranks     = ctx.bwd_app.getMPIComm().Get_size()

    # copy the input to the final processor (where iter time integration begins)
    if num_ranks>1:
      if my_rank==0:
        comm.Send(grad_output.numpy(),dest=num_ranks-1)
      elif my_rank==num_ranks-1: 
        comm.Recv(grad_output.numpy(),source=0)

    if my_rank==num_ranks-1:
      result = ctx.bwd_app.run(grad_output)
    else:
      result = ctx.bwd_app.run(None)

    # grad_input follows the input to forward: fwd_app, bwd_app, x, params
    grad_input = (None,None) 
    grad_input += (result,)

    grads = ctx.bwd_app.grads
<<<<<<< HEAD
    if not ctx.fwd_app.splinet: # SG: Another piece of code that I don't understand. TODO: Check!
      if my_rank<num_ranks-1:
        comm.send(grads[-1],dest=my_rank+1,tag=22)
      if my_rank>0:
        neighbor_model = comm.recv(source=my_rank-1,tag=22)
        grads.insert(0,neighbor_model)
=======
>>>>>>> c77f8dcf

    # flatten the grads array
    grads = [g for sublist in grads for g in sublist]

    for grad_needed,param in zip(ctx.needs_input_grad[3:],grads):
      if grad_needed:
        grad_input += (param,)
      else:
        grad_input += (None,)

    return grad_input<|MERGE_RESOLUTION|>--- conflicted
+++ resolved
@@ -87,15 +87,6 @@
     grad_input += (result,)
 
     grads = ctx.bwd_app.grads
-<<<<<<< HEAD
-    if not ctx.fwd_app.splinet: # SG: Another piece of code that I don't understand. TODO: Check!
-      if my_rank<num_ranks-1:
-        comm.send(grads[-1],dest=my_rank+1,tag=22)
-      if my_rank>0:
-        neighbor_model = comm.recv(source=my_rank-1,tag=22)
-        grads.insert(0,neighbor_model)
-=======
->>>>>>> c77f8dcf
 
     # flatten the grads array
     grads = [g for sublist in grads for g in sublist]
