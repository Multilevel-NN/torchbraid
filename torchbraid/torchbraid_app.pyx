#@HEADER
# ************************************************************************
# 
#                        Torchbraid v. 0.1
# 
# Copyright 2020 National Technology & Engineering Solutions of Sandia, LLC 
# (NTESS). Under the terms of Contract DE-NA0003525 with NTESS, the U.S. 
# Government retains certain rights in this software.
# 
# Torchbraid is licensed under 3-clause BSD terms of use:
# 
# Redistribution and use in source and binary forms, with or without
# modification, are permitted provided that the following conditions are
# met:
# 
# 1. Redistributions of source code must retain the above copyright
# notice, this list of conditions and the following disclaimer.
# 
# 2. Redistributions in binary form must reproduce the above copyright
# notice, this list of conditions and the following disclaimer in the
# documentation and/or other materials provided with the distribution.
# 
# 3. Neither the name National Technology & Engineering Solutions of Sandia, 
# LLC nor the names of the contributors may be used to endorse or promote 
# products derived from this software without specific prior written permission.
# 
# Questions? Contact Eric C. Cyr (eccyr@sandia.gov)
# 
# ************************************************************************
#@HEADER

# cython: profile=True
# cython: linetrace=True

import torch
import numpy as np
import traceback

<<<<<<< HEAD
from torchbraid.braid_vector import BraidVector
=======
from libc.stdio cimport FILE, stdout
from braid_vector import BraidVector
>>>>>>> 7d8e6dbc

cimport mpi4py.MPI as MPI

include "./braid.pyx"
include "./torchbraid_callbacks.pyx"

#  a python level module
##########################################################

def output_exception(label):
  s = traceback.format_exc()
  print('\n**** Torchbraid Callbacks::{} Exception ****\n{}'.format(label,s))

class BraidApp:

<<<<<<< HEAD
  def __init__(self,prefix_str,comm,local_num_steps,Tf,max_levels,max_iters,
               spatial_ref_pair=None,require_storage=False,abs_tol=1e-9):
=======
  def __init__(self,prefix_str,comm,num_steps,Tf,max_levels,max_iters,
               spatial_ref_pair=None,require_storage=False,abs_tol=1e-12):
>>>>>>> 7d8e6dbc

    self.prefix_str = prefix_str # prefix string for helping to debug hopefully
    self.tb_print_level = 0      # set print level internally to zero

    # optional parameters
    self.max_levels  = max_levels
    self.max_iters   = max_iters
    self.print_level = 2
    self.nrelax      = 0
    self.cfactor     = 2
    self.skip_downcycle = 0
    self.require_storage = require_storage
    self.abs_tol = abs_tol

    self.mpi_comm        = comm
    self.Tf              = Tf
    self.num_steps       = num_steps
    self.local_num_steps = int(num_steps/self.mpi_comm.Get_size())
    assert(self.local_num_steps*self.mpi_comm.Get_size()==self.num_steps)

    self.dt       = Tf/self.num_steps
    self.t0_local = self.mpi_comm.Get_rank()*self.local_num_steps*self.dt
    self.tf_local = (self.mpi_comm.Get_rank()+1.0)*self.local_num_steps*self.dt

    self.x_final = None
    self.shape0 = None
  
    comm          = self.getMPIComm()
    my_rank       = self.getMPIComm().Get_rank()
    num_ranks     = self.getMPIComm().Get_size()

    self.py_core = None

    self.spatial_mg = False
    self.spatial_ref_pair = spatial_ref_pair
    if spatial_ref_pair is not None:
      c,r = spatial_ref_pair
      self.spatial_coarse = c
      self.spatial_refine = r
      self.spatial_mg = True
    # turn on spatial multigrid

    # build up the core
    self.py_core = self.initCore()

    self.start_layer,self.end_layer = self.getStepBounds()

    # this tracks if you are training or not,
    # this is intended to match the behavior of
    # the PyTorch Module class, note though torchbraid
    # uses evalNetwork and trainNetwork
    self.training = True

    self.enable_diagnostics = False

    self.first = True
    self.reverted = False

    self.device = None
    self.use_cuda = False
  # end __init__

  def initCore(self):
    cdef braid_Core core
    cdef PyBraid_Core py_fwd_core
    cdef braid_Core fwd_core
    cdef double tstart
    cdef double tstop
    cdef int ntime
    cdef MPI.Comm comm = self.getMPIComm()
    cdef int rank      = self.getMPIComm().Get_rank()
    cdef braid_App app = <braid_App> self
    cdef braid_PtFcnStep  b_step  = <braid_PtFcnStep> my_step
    cdef braid_PtFcnInit  b_init  = <braid_PtFcnInit> my_init
    cdef braid_PtFcnClone b_clone = <braid_PtFcnClone> my_clone
    cdef braid_PtFcnFree  b_free  = <braid_PtFcnFree> my_free
    cdef braid_PtFcnSum   b_sum   = <braid_PtFcnSum> my_sum
    cdef braid_PtFcnSpatialNorm b_norm = <braid_PtFcnSpatialNorm> my_norm
    cdef braid_PtFcnAccess b_access = <braid_PtFcnAccess> my_access
    cdef braid_PtFcnBufSize b_bufsize = <braid_PtFcnBufSize> my_bufsize
    cdef braid_PtFcnBufPack b_bufpack = <braid_PtFcnBufPack> my_bufpack
    cdef braid_PtFcnBufUnpack b_bufunpack = <braid_PtFcnBufUnpack> my_bufunpack
    cdef braid_PtFcnSCoarsen b_coarsen = <braid_PtFcnSCoarsen> my_coarsen
    cdef braid_PtFcnSRefine b_refine = <braid_PtFcnSRefine> my_refine

    ntime = self.num_steps
    tstart = 0.0
    tstop = self.Tf

    braid_Init(comm.ob_mpi, comm.ob_mpi, 
               tstart, tstop, ntime, 
               app,
               b_step, b_init, 
               b_clone, b_free, 
               b_sum, b_norm, b_access, 
               b_bufsize, b_bufpack, b_bufunpack, 
               &core)
    
    if self.spatial_mg:
      braid_SetSpatialCoarsen(core,b_coarsen)
      braid_SetSpatialRefine(core,b_refine)
    # end if refinement_on
    
    # Set Braid options
    if self.require_storage:
      braid_SetStorage(core,0)
    braid_SetMaxLevels(core, self.max_levels)
    braid_SetMaxIter(core, self.max_iters)
    braid_SetPrintLevel(core,self.print_level)
    braid_SetNRelax(core,-1,self.nrelax)
    braid_SetNRelax(core,0,0) # set F relax on fine grid
    braid_SetCFactor(core,-1,self.cfactor) # -1 implies change on all levels
    braid_SetAbsTol(core,self.abs_tol)
    braid_SetAccessLevel(core,0)
    #braid_SetCRelaxWt(core, -1, 1.2)   # Turn on weighted relaxation, probably want to add command line argument
    if self.skip_downcycle==0:
      braid_SetSkip(core,0)
    else:
      braid_SetSkip(core,1)

    #_braid_SetVerbosity(core,1)

    # store the c pointer
    py_core = PyBraid_Core()
    py_core.setCore(core)
    
    return py_core
  # end initCore

  def __del__(self):
    if self.py_core is not None:

      py_core = <PyBraid_Core> self.py_core
      core = py_core.getCore()

      # Destroy Braid Core C-Struct
      braid_Destroy(core) # this should be on

      self.py_core = None
    # end core

  def setDevice(self,device):
    self.device = device

    self.use_cuda = False
    if torch.cuda.is_available():
      self.use_cuda = self.device.type=='cuda'

  def getNumSteps(self):
    """
    Get the total number of steps over all procesors.
    """
    return self.num_steps

  def diagnostics(self,enable):
    """
    This method tells torchbraid, to keep track of the feature vectors
    and parameters for eventual output. This is to help debug stability
    questions and other potential issues
    """

    self.enable_diagnostics = enable

  def getLayerDataSize(self):
    return 0

  def buildShapes(self,x):
    return x.size()

  def getTensorShapes(self):
    return self.shape0

  def setShape(self,shape):
    # the shape to use if non-exists for taking advantage of allocations in braid
    if isinstance(shape,torch.Size):
      self.shape0 = (shape,)
    else:
      self.shape0 = shape

  def getShape(self):
    return self.shape0 

  def initializeStates(self):
    try:
      t = 0.0
      for i in range(self.local_num_steps+1):
        t = self.t0_local + i*self.dt
        u_vec = self.getUVector(0,t)
        if u_vec!=None:
          self.initializeVector(t,u_vec)
    except:
      output_exception("{}:initializeStates: rank {}, t={}".format(self.prefix_str,self.getMPIComm().Get_rank(),t))
   
  # end initializeStates

  def finalRelax(self):
    """
    Force the application to do a final FC relaxtion sweep. This is useful for
    computing the gradient in the backpropagation or adjoint method.
    """
    cdef PyBraid_Core py_core = <PyBraid_Core> self.py_core
    cdef braid_Core core = py_core.getCore()
    braid_SetFinalFCRelax(core)

  def testBraid(self, x):
    """
    Run some Braid Diagnostics
    """

    cdef PyBraid_Core py_core = <PyBraid_Core> self.py_core
    cdef braid_Core core = py_core.getCore()
    cdef MPI.Comm comm = self.getMPIComm()
    cdef braid_PtFcnStep  b_step  = <braid_PtFcnStep> my_step
    cdef braid_PtFcnInit  b_init  = <braid_PtFcnInit> my_init
    cdef braid_PtFcnClone b_clone = <braid_PtFcnClone> my_clone
    cdef braid_PtFcnFree  b_free  = <braid_PtFcnFree> my_free
    cdef braid_PtFcnSum   b_sum   = <braid_PtFcnSum> my_sum
    cdef braid_PtFcnSpatialNorm b_norm = <braid_PtFcnSpatialNorm> my_norm
    cdef braid_PtFcnAccess b_access = <braid_PtFcnAccess> my_access
    cdef braid_PtFcnBufSize b_bufsize = <braid_PtFcnBufSize> my_bufsize
    cdef braid_PtFcnBufPack b_bufpack = <braid_PtFcnBufPack> my_bufpack
    cdef braid_PtFcnBufUnpack b_bufunpack = <braid_PtFcnBufUnpack> my_bufunpack
    cdef braid_PtFcnSCoarsen b_coarsen = <braid_PtFcnSCoarsen> my_coarsen
    cdef braid_PtFcnSRefine b_refine = <braid_PtFcnSRefine> my_refine
    
    py_core = <PyBraid_Core> self.py_core
    core = py_core.getCore()

    self.setInitial(x)
 
    if not self.first:
        self.initializeStates()
    
    self.first = False

    # Other test functions possible.  See braid.pyx.
    #braid_TestBuf(<braid_App> self, comm.ob_mpi, stdout, 0.0,
    #              b_init, b_free, b_sum, b_norm, b_bufsize, b_bufpack, b_bufunpack) 

    #braid_TestCoarsenRefine(<braid_App> self, comm.ob_mpi, stdout, 0.0, 0.1, 0.2, 
    #                        b_init, b_access, b_free, b_clone, b_sum, b_norm, 
    #                        b_coarsen, b_refine)            

    #if self.spatial_mg:
    #    braid_TestAll( <braid_App> self, comm.ob_mpi, stdout, 0.0, 0.1, 0.2, 
    #                b_init, b_free, b_clone, b_sum, b_norm, b_bufsize, b_bufpack, b_bufunpack,
    #                b_coarsen, b_refine, NULL, b_step)    
    
    #else:
    #    braid_TestAll( <braid_App> self, comm.ob_mpi, stdout, 0.0, 0.1, 0.2, 
    #                b_init, b_free, b_clone, b_sum, b_norm, b_bufsize, b_bufpack, b_bufunpack,
    #                NULL,    NULL,   NULL,    b_step)    

  def runBraid(self,x):
    cdef PyBraid_Core py_core = <PyBraid_Core> self.py_core
    cdef braid_Core core = py_core.getCore()

    try:
       py_core = <PyBraid_Core> self.py_core
       core = py_core.getCore()

       self.setInitial(x)
 
       # Run Braid
       if not self.first:
         self.initializeStates()
       self.first = False

       braid_Drive(core) # my_step -> App:eval -> resnet "basic block"

       self.printBraidStats()

       fin = self.getFinal()
       self.x0 = None
       self.x_final = None
    except:
      output_exception('runBraid')

    return fin

  def getBraidStats(self):
    cdef PyBraid_Core py_core = <PyBraid_Core> self.py_core
    cdef braid_Core core = py_core.getCore()

    cdef double resnorm 
    cdef int iter_cnt 
    cdef int niter = -1 # used for lookup

    braid_GetNumIter(core, &iter_cnt);

    niter = -1
    braid_GetRNorms(core, &niter, &resnorm);

    return iter_cnt,resnorm
  # end getBraidStats

  def printBraidStats(self):
    cdef PyBraid_Core py_core = <PyBraid_Core> self.py_core
    cdef braid_Core core = py_core.getCore()

    cdef double resnorm 
    cdef int iter_cnt 
    cdef int niter = -1 # used for lookup

    # no printing internally enabled
    if self.tb_print_level==0:
      return

    braid_GetNumIter(core, &iter_cnt);

    niter = -1
    braid_GetRNorms(core, &niter, &resnorm);

    my_rank       = self.getMPIComm().Get_rank()
    if my_rank==0:
      print('  -- \"%s\" %03d iters yields rnorm of %.6e' % (self.prefix_str,iter_cnt,resnorm))
  # end printBraidStats

  def getCore(self):
    return self.py_core    
 
  def setPrintLevel(self,print_level,tb_print=False):
    """
    Set the print level for this object. If tb_print (torchbraid print) is
    set to true this method sets the internal printing diagnostics. If it is
    false, the print level is passed along to xbraid.
    """

    if tb_print:
      # short circuit and set internal level
      self.tb_print_level = print_level
    else:
      # set (default) xbraid printing 
      self.print_level = print_level

      core = (<PyBraid_Core> self.py_core).getCore()
      braid_SetPrintLevel(core,self.print_level)
  
  def setStorage(self, storage):
    core = (<PyBraid_Core> self.py_core).getCore()
    braid_SetStorage(core, storage)

  def setMinCoarse(self, mc):
    core = (<PyBraid_Core> self.py_core).getCore()
    braid_SetMinCoarse(core, mc)

  def setNumRelax(self,relax,level=-1):
    self.nrelax = relax 

    core = (<PyBraid_Core> self.py_core).getCore()
    braid_SetNRelax(core,level,self.nrelax)

  def getMaxIters(self):
    return self.max_iters

  def setMaxIters(self,max_iters):
    self.max_iters = max_iters

    core = (<PyBraid_Core> self.py_core).getCore()
    braid_SetMaxIter(core, self.max_iters)

  def setAbsTol(self,abs_tol):
    self.abs_tol = abs_tol

    core = (<PyBraid_Core> self.py_core).getCore()
    braid_SetAbsTol(core,self.abs_tol)

  def setFMG(self):
    core = (<PyBraid_Core> self.py_core).getCore()
    braid_SetFMG(core)

  def setCRelaxWt(self, CWt):
    core = (<PyBraid_Core> self.py_core).getCore()
    braid_SetCRelaxWt(core, -1, CWt)

  def setRelaxOnlyCG(self, flag):
    core = (<PyBraid_Core> self.py_core).getCore()
    braid_SetRelaxOnlyCG(core, flag)

  def setCFactor(self,cfactor):
    self.cfactor = cfactor 

    core = (<PyBraid_Core> self.py_core).getCore()
    if isinstance(cfactor,dict):
      for level in sorted(cfactor.keys()):
        braid_SetCFactor(core,level,cfactor[level]) # -1 implies chage on all levels
    
    else: 
      braid_SetCFactor(core,-1,self.cfactor) # -1 implies chage on all levels

  def setSkipDowncycle(self,skip):
    if skip:
      self.skip_downcycle = 1 
    else:
      self.skip_downcycle = 0 

    core = (<PyBraid_Core> self.py_core).getCore()
    braid_SetSkip(core,self.skip_downcycle)

  def setRevertedRanks(self,reverted):
    self.reverted = reverted 
    core = (<PyBraid_Core> self.py_core).getCore()
    braid_SetRevertedRanks(core,reverted)
    self.start_layer,self.end_layer = self.getStepBounds()

  def getUVector(self,level,t):
    cdef braid_Core core = (<PyBraid_Core> self.py_core).getCore()
    cdef braid_BaseVector bv

    with self.timer("getUVector"): 
      
      index = self.getGlobalTimeIndex(t)
      _braid_UGetVectorRef(core, level,index,&bv)

      # this can be null, return that the vector was not found
      if <unsigned int>(bv)!=0:
        return <object> bv.userVector
      else:
        return None

  def getMPIComm(self):
    return self.mpi_comm

  def getGlobalTimeIndex(self,t):
    return round(t / self.dt)

  def setInitial(self,x0):
    cdef braid_Core core = (<PyBraid_Core> self.py_core).getCore()
    cdef braid_BaseVector bv 

    if not self.reverted and self.mpi_comm.Get_rank()!=0:
      return

    if self.reverted and self.mpi_comm.Get_rank()!=self.mpi_comm.Get_size()-1:
      return

    self.x0 = BraidVector(x0,0)

    # set the appropriate initial condition
    if core.warm_restart:
      _braid_UGetVectorRef(core, 0, 0, &bv);
      if not (bv is NULL):
        py_bv = <object> bv.userVector
        py_bv.replaceTensor(x0)

  def initializeVector(self,t,x):  
    pass

  def getFeatureShapes(self,t):
    return self.shape0

  def buildInit(self,t):
    try:
      if t>0:
        zeros = [torch.zeros(s,device=self.device) for s in self.getFeatureShapes(t)]
        x = BraidVector(tuple(zeros),0)
      else:
        x = BraidVector(self.x0.tensors(),0)
  
      # an inherited function to initialize the vector
      # here you would assign weights
      self.initializeVector(t,x)
    except:
      output_exception('runBraid')

    return x

  def access(self,t,u):
    if t==self.Tf:
      self.x_final = u.clone()

  def getFinal(self):
    if self.x_final==None:
      return None
      
    # assert the level
    assert(self.x_final.level()==0)
    x_final_tensors = self.x_final.tensors()

    return x_final_tensors

  def evalNetwork(self):
    self.training = False

  def trainNetwork(self):
    self.training = True

  def getStepBounds(self):
    cdef braid_Core core = (<PyBraid_Core> self.py_core).getCore()
    cdef int ilower
    cdef int iupper
    _braid_GetDistribution(core, &ilower,&iupper)
    return ilower,iupper

  def getTimePoints(self):
    cdef braid_BaseVector bv 
    cdef braid_Core core = (<PyBraid_Core> self.py_core).getCore()


    
    times  = []
    values = []
    for i in range(core.grids[0].ilower,core.grids[0].iupper+1):
      _braid_UGetVectorRef(core, 0, i, &bv)
     
      times  += [core.grids[0].ta[i-core.grids[0].ilower]]
      values += [(<object> bv.userVector).clone()]

    return times,values
 

  def print_network(self, filename, state=True, parameters=True):
    '''
    Print the network to filename.  Can choose to print the state and/or parameters
    
    Filename format is:
      state :     fname.rank.timestep.tensor_index
      parameters: fname.rank.parameter_index.subparameter_index
    '''

    my_rank = self.getMPIComm().Get_rank()
    
    # Print network state
    with torch.no_grad():
      if state:
        try:
          t = 0.0
          for i in range(self.local_num_steps+1):
            t = self.t0_local + i*self.dt
            u_vec = self.getUVector(0,t) # returns a Braid uservector, which is what you want
            for j,ten in enumerate(u_vec.tensor_data_):
              fname = filename + ".state." + str(my_rank) + "." + "%06d"%i + "." + "%02d"%j
              np.savetxt(fname, ten.numpy().flatten())
        
        except:
          output_exception("Unable to print network state to file") 
    
    # Print network state
    with torch.no_grad():
      try:
        if parameters:
          for j,params in enumerate(self.parameters()): 
            for k,pp in enumerate(params):
              fname = filename + ".params." + str(my_rank) + "." + "%06d"%j + "." + "%06d"%k
              np.savetxt(fname, pp.numpy().flatten())
        
      except:
        output_exception("Unable to print network parameters to file") 


  def interp_network_state(self, coarse_app, cf):
    
    ''' 
    Interp the network state present in coarse_app into this app.  It is
    assumed that this app is a regular refinement (relative to coarsening
    factor cf) of coarse_app.  
    '''
    

    # Get braid_Core
    cdef braid_Core fine_core = (<PyBraid_Core> self.py_core).getCore()
    cdef braid_Core coarse_core = (<PyBraid_Core> coarse_app.py_core).getCore()
    
    # Get fine and coarse grid information.  Note, braid traditionally uses
    # values like ncpoints, clower, and cupper for these calcuations, but we
    # don't do that here, because we want to treat the sequential Braid and
    # MGRIT Braid modes the same.
    cdef fine_ilower = fine_core.grids[0].ilower    
    cdef fine_iupper = fine_core.grids[0].iupper    
    cdef coarse_ilower = coarse_core.grids[0].ilower    
    cdef coarse_iupper = coarse_core.grids[0].iupper    
    #print(fine_ilower, fine_iupper, coarse_ilower, coarse_iupper)

    cdef braid_BaseVector fine_bv, coarse_bv

    # The number of C points in fine app (self) must match the number of points in the coarse_app
    fine_indices = np.arange(fine_ilower, fine_iupper+1)
    fine_indices = fine_indices[ (fine_indices % cf) == 0 ] # picks off the Cpts 
    coarse_indices = np.arange(coarse_ilower, coarse_iupper+1)
    #print(fine_indices, coarse_indices)
    assert( fine_indices.shape[0] == coarse_indices.shape[0])

    ##
    # Note, this is only designed to work in serial.  When moving to parallel,
    # we'll have to send messages and use GetProc
    ## 

    with torch.no_grad():
      for fine_pt, coarse_pt in zip(fine_indices, coarse_indices):
        
        # Get the coarse vector
        _braid_UGetVectorRef(coarse_core, 0, coarse_pt, &coarse_bv)
        assert(<unsigned int>(coarse_bv)!=0)
        py_coarse_bv = <object> coarse_bv.userVector
      
        # Do piece-wise constant to fill in fine-grid, F- and C-points
        for k in range(0,cf):

          # Get the fine vector, but if C-point make sure that pointer is non-Null
          _braid_UGetVectorRef(fine_core, 0, fine_pt+k, &fine_bv)
          if k == 0:
            assert(<unsigned int>(fine_bv)!=0) 
          
          # Copy coarse to fine at C-pt
          # F-points may or may not be stored.  Only copy if stored
          if (<unsigned int>(fine_bv) != 0):
            py_fine_bv = <object> fine_bv.userVector
            py_coarse_bv_clone = py_coarse_bv.clone() 
            py_fine_bv.replaceTensor(py_coarse_bv_clone.tensors())
            ##tensor_clone = tuple( [ ten.detach().clone() for ten in py_coarse_bv.tensor_data_])
            ##py_fine_bv.replaceTensor(tensor_clone)
        

  def inject_network_state(self, fine_app, cf):
    
    ''' 
    Inject the network state present in fine_app into this app.  It is
    assumed that fine_app is a regular refinement (relative to coarsening factor cf) 
    of this app.  
    '''
    

    # Get braid_Core
    cdef braid_Core fine_core = (<PyBraid_Core> fine_app.py_core).getCore()
    cdef braid_Core coarse_core = (<PyBraid_Core> self.py_core).getCore()
    
    # Get fine and coarse grid information.  Note, braid traditionally uses
    # values like ncpoints, clower, and cupper for these calcuations, but we
    # don't do that here, because we want to treat the sequential Braid and
    # MGRIT Braid modes the same.
    cdef fine_ilower = fine_core.grids[0].ilower    
    cdef fine_iupper = fine_core.grids[0].iupper    
    cdef coarse_ilower = coarse_core.grids[0].ilower    
    cdef coarse_iupper = coarse_core.grids[0].iupper    
    #print(fine_ilower, fine_iupper, coarse_ilower, coarse_iupper)

    cdef braid_BaseVector fine_bv, coarse_bv

    
    #cdef braid_BaseVector u0 = fine_core.grids[0].ua[0]
    #cdef braid_BaseVector u1 = fine_core.grids[0].ua[1]
    #cdef braid_BaseVector u2 = fine_core.grids[0].ua[2]
    #cdef braid_BaseVector uLast = fine_core.grids[0].ulast
    #print("EE 0:  " + str( <unsigned int>(u0) ))
    #print("EE 1:  " + str( <unsigned int>(u1) ))
    #print("EE 2:  " + str( <unsigned int>(u2) ))
    #print("EE L:  " + str( <unsigned int>(uLast) ))


    # The number of C points in fine_app must match the number of points in the coarse app (self)
    fine_indices = np.arange(fine_ilower, fine_iupper+1)
    fine_indices = fine_indices[ (fine_indices % cf) == 0 ] # picks off the Cpts 
    coarse_indices = np.arange(coarse_ilower, coarse_iupper+1)
    #print(fine_indices, coarse_indices)
    assert( fine_indices.shape[0] == coarse_indices.shape[0])

    with torch.no_grad():
      for fine_pt, coarse_pt in zip(fine_indices, coarse_indices):
        
        # Get the fine vector
        _braid_UGetVectorRef(fine_core, 0, fine_pt, &fine_bv)
        assert(<unsigned int>(fine_bv)!=0)
      
        # Get the coarse vector
        _braid_UGetVectorRef(coarse_core, 0, coarse_pt, &coarse_bv)
        assert(<unsigned int>(coarse_bv)!=0)
      
        # Copy fine to coarse  
        py_coarse_bv = <object> coarse_bv.userVector
        py_fine_bv = <object> fine_bv.userVector
        py_fine_bv_clone = py_fine_bv.clone() 
        py_coarse_bv.replaceTensor(py_fine_bv_clone.tensors())
        ##tensor_clone = tuple( [ ten.detach().clone() for ten in py_fine_bv.tensor_data_])
        ##py_coarse_bv.replaceTensor(tensor_clone)


  def GetProc(self, app, idx):
    ''' Helper function that returns the processor that owns time-point idx '''
    cdef int proc
    cdef braid_Core core = (<PyBraid_Core> app.py_core).getCore()
    _braid_GetProc(core, 0, idx, &proc)
    return proc

  def get_my_Cpoints(self, fine_ilower, fine_iupper, cf):
    ''' Helper function to returns the Cpoints present in this range of points '''
    clower = np.ceil(fine_ilower / cf) * cf
    cupper = int(fine_iupper / cf) * cf
    return np.arange(clower, cupper + 1, cf, dtype=int)


  def parallel_injection_interp_params(self, model_fine, model_coarse, cf=2, grad=False):
    
    ''' 
    Interpolate the model parameters according to coarsening-factor in time cf.

    Do this in parallel, assuming that the parameters are layed out in parallel
    the same way that the Braid layers are distributed
    
    Return a list of the interpolated model parameters.  Always do a deep copy.

    If grad is True, return the network gradient instead
    
    Note: The placement of this function is a bit odd.  We interpolate MGOpt
    solver parameters by calling a function that resides inside the forward
    (backward) BraidApp inside of MGOpt object. This was done because
    - This function must be on the .pyx level to access _braid functionality
    - This function will eventually (hopefully) also interpolate Braid state
      vectors, and then it will make sense to use the same function and MPI
      messages to do that.

    '''
    # See
    # https://stackoverflow.com/questions/383565/how-to-iterate-over-a-list-repeating-each-element-in-python
    def duplicate(iterable,n):
      """A generator that repeats each entry n times"""
      for item in iterable:
        first = True
        for _ in range(n):
          yield item,first
          first = False
    
    ##
    # Get foward apps 
    fine_fwd_app = model_fine.parallel_nn.fwd_app
    coarse_fwd_app = model_coarse.parallel_nn.fwd_app
    
    ##
    # Set up comm and return value interp_params
    comm = fine_fwd_app.mpi_comm
    my_rank = comm.Get_rank()
    num_ranks = comm.Get_size()
    open_params = None
    close_params = None
    send_requests = []
    recv_requests = []
    
    ##
    # Get braid_Core's, and ilower and iupper points on local time-grid indices
    cdef braid_Core fine_fwd_core = (<PyBraid_Core> fine_fwd_app.py_core).getCore()
    cdef braid_Core coarse_fwd_core = (<PyBraid_Core> coarse_fwd_app.py_core).getCore()
    cdef coarse_ilower = coarse_fwd_core.grids[0].ilower    # index of lowest layers owned by proc
    cdef coarse_iupper = coarse_fwd_core.grids[0].iupper    # index of highest layers owned by proc (inclusive)
    cdef coarse_gupper = coarse_fwd_core.grids[0].gupper    # global upper index of layers
    cdef fine_ilower = fine_fwd_core.grids[0].ilower
    cdef fine_iupper = fine_fwd_core.grids[0].iupper
    cdef fine_gupper = fine_fwd_core.grids[0].gupper
    cdef int tag

    ##
    # Check that your layer parallel torchbraid model is the same length as expected by Braid
    num_layer_parallel = 0
    with torch.no_grad():
      for child in model_coarse.children():
        name = str(type(child))
        name = name[ name.rfind('.')+1 : name.rfind('\'') ]
        if name == 'LayerParallel':
          for lp_child in child.layer_models:
            num_layer_parallel = num_layer_parallel + 1
    ##
    # On last _active_ processor, num_layer_parallel is one less than the number of layers
    if my_rank == self.GetProc(coarse_fwd_app, coarse_gupper): 
      num_layer_parallel = num_layer_parallel + 1
    if (num_layer_parallel != (coarse_iupper - coarse_ilower + 1) ):
      output_exception("parallel_injection_interp_params:  number of LayerParallel layers " + str(num_layer_parallel) +\
                       " not what was expected based on ilower and iupper, " + str(coarse_iupper - coarse_ilower + 1) )
    
    ##
    # Loop 1: loop over all children, MPI sending the interpolated layer-parallel weights 
    with torch.no_grad():
      for child in model_coarse.children():
        name = str(type(child))
        name = name[ name.rfind('.')+1 : name.rfind('\'') ]
        
        # handle layer parallel modules differently 
        if name == 'LayerParallel':

          fidx = 0
          # loop over each layer-parallel layer
          # note, that duplicate does the piece-wise interpolation
          for (lp_child, lp_f) in duplicate(child.layer_models, cf):
            lp_params = []
            for param in lp_child.parameters():
              if grad: lp_params.append(param.grad.clone().detach())
              else:    lp_params.append(param.clone().detach())
            # end for param loop
            
            # MPI tag is the LayerParallel index (on fine grid) of this time point
            tag = coarse_ilower*cf + fidx
            proc = self.GetProc(fine_fwd_app, tag)
            req = comm.isend(lp_params, dest=proc, tag=tag)  
            send_requests.append( req )
            
            fidx = fidx + 1
          # end for lp_child loop
                 
        else:
          
          # Do simple injection for the opening and closing layers.  
          lp_params=[]
          for param in child.parameters():
            if grad: lp_params.append(param.grad.clone().detach())    # Note the clone, i.e., deep copy
            else:    lp_params.append(param.clone().detach())
          
          if name == 'CloseLayer':
            close_params = lp_params
          elif name == 'OpenLayer':
            open_params = lp_params
          else:
            output_exception('Layer type needs to be OpenLayer, CloseLayer, or LayerParallel')

      # end for child loop
    
      ##
      # Begin construction of output.
      # Rank 0:    parameter order is LayerParallel, OpenLayer, CloseLayer
      # Rank k>0:  owns a chunk of LayerParallel
      interp_params = []
      
      ##
      # Loop over fine model, receiving all of your weights at every layer (F and C)
      # ==> Note that the global last time-point doesn't have a corresponding layer to receive 
      last_point = fine_iupper + 1
      if (fine_iupper == fine_gupper):
        last_point = fine_iupper
      for point in np.arange(fine_ilower, last_point):
      
        # Processor to receive from (owns Cpt to the left of "point")
        proc = self.GetProc(coarse_fwd_app, int(point/cf))
        # Receive params (rely on pickle to convert data types (list and torch.nn.Parameter)
        req = comm.irecv(source=proc, tag=point)
        recv_requests.append( req )

      for req in recv_requests:
        # Store params in order from layer 0 to layer gupper
        lp_params = req.wait()
        interp_params = interp_params + lp_params
      
      ##
      # If processor 0, interpolate OpenLayer and CloseLayer
      # Note: interpolation is just a "deep" copy of open_params
      if my_rank == 0:
        if open_params == None:
          output_exception('OpenLayer not found on rank 0')
        #
        interp_params = interp_params + open_params
        
        if close_params == None:
          output_exception('CloseLayer not found on rank 0')
        #
        interp_params = interp_params + close_params
      
      ##
      # Finish all sends
      for req in send_requests:
        req.wait()

    ##
    # If spatial coarsening is ever desired, an interpolation function could be
    # applied here to interp_params
    #
    # If/when we incorporate state interpolation here, we could write the
    # state and params directly into model_fine 
    
    return interp_params
  
  

  def parallel_injection_restrict_params(self, model_fine, model_coarse, cf=2, grad=False):
    
    ''' 
    Restrict the model parameters according to coarsening-factor in time cf.

    Do this in parallel, assuming that the parameters are layed out in parallel
    the same way that the Braid layers are distributed
    
    Return a list of the restricted model parameters.  Always do a deep copy.

    If grad is True, return the network gradient instead
    
    Note: The placement of this function is a bit odd.  See above discussion at
    start of parallel_injection_interp_params.  
    '''
    # See
    # https://stackoverflow.com/questions/383565/how-to-iterate-over-a-list-repeating-each-element-in-python
    def duplicate(iterable,n):
      """A generator that repeats each entry n times"""
      for item in iterable:
        first = True
        for _ in range(n):
          yield item,first
          first = False
    
    ##
    # Get foward apps 
    fine_fwd_app = model_fine.parallel_nn.fwd_app
    coarse_fwd_app = model_coarse.parallel_nn.fwd_app
    
    ##
    # Set up comm and return value interp_params
    comm = fine_fwd_app.mpi_comm
    my_rank = comm.Get_rank()
    num_ranks = comm.Get_size()
    open_params = None
    close_params = None
    send_requests = []
    recv_requests = []
    
    ##
    # Get braid_Core's, and ilower and iupper points on local time-grid indices
    cdef braid_Core fine_fwd_core = (<PyBraid_Core> fine_fwd_app.py_core).getCore()
    cdef braid_Core coarse_fwd_core = (<PyBraid_Core> coarse_fwd_app.py_core).getCore()
    cdef coarse_ilower = coarse_fwd_core.grids[0].ilower    # index of lowest layers owned by proc
    cdef coarse_iupper = coarse_fwd_core.grids[0].iupper    # index of highest layers owned by proc (inclusive)
    cdef coarse_gupper = coarse_fwd_core.grids[0].gupper    # global upper index of layers
    cdef fine_ilower = fine_fwd_core.grids[0].ilower
    cdef fine_iupper = fine_fwd_core.grids[0].iupper
    cdef fine_gupper = fine_fwd_core.grids[0].gupper
    cdef int tag

    ##
    # Check that your layer parallel torchbraid model is the same length as expected by Braid
    num_layer_parallel = 0
    with torch.no_grad():
      for child in model_fine.children():
        name = str(type(child))
        name = name[ name.rfind('.')+1 : name.rfind('\'') ]
        if name == 'LayerParallel':
          for lp_child in child.layer_models:
            num_layer_parallel = num_layer_parallel + 1
    ##
    # On last _active_ processor, num_layer_parallel is one less than the number of layers
    if my_rank == self.GetProc(fine_fwd_app, fine_gupper): 
      num_layer_parallel = num_layer_parallel + 1
    if (num_layer_parallel != (fine_iupper - fine_ilower + 1) ):
      output_exception("parallel_injection_restrict_params: number of LayerParallel layers " + str(num_layer_parallel) + " not what was expected based on ilower and iupper, " + str(fine_iupper - fine_ilower + 1) )
    
    ##
    # Loop 1: loop over all children, MPI sending the restricted layer-parallel weights 
    with torch.no_grad():
      for child in model_fine.children():
        name = str(type(child))
        name = name[ name.rfind('.')+1 : name.rfind('\'') ]
        
        # handle layer parallel modules differently 
        if name == 'LayerParallel':

          fidx = -1
          # loop over each layer-parallel layer
          for lp_child in child.layer_models: 
            # Only do restriction if C-point
            fidx = fidx + 1
            if ((fine_ilower + fidx) % cf) == 0:
              lp_params = []
              for param in lp_child.parameters():
                if grad: lp_params.append(param.grad.clone().detach())
                else:    lp_params.append(param.clone().detach())
              # end for param loop
              
              #MPI tag is the LayerParallel index (on coarse grid) of this time point
              tag = int( (fine_ilower + fidx) / cf )
              proc = self.GetProc(coarse_fwd_app, tag)
              req = comm.isend(lp_params, dest=proc, tag=tag)  
              send_requests.append( req )
            
          # end for lp_child loop
                 
        else:
          
          # Do simple injection for the opening and closing layers.  
          lp_params=[]
          for param in child.parameters():
            if grad: lp_params.append(param.grad.clone().detach())    # Note the clone, i.e., deep copy
            else:    lp_params.append(param.clone().detach())
          
          if name == 'CloseLayer':
            close_params = lp_params
          elif name == 'OpenLayer':
            open_params = lp_params
          else:
            output_exception('Layer type needs to be OpenLayer, CloseLayer, or LayerParallel')

      # end for child loop
    
      ##
      # Begin construction of output.
      # Rank 0:    parameter order is LayerParallel, OpenLayer, CloseLayer
      # Rank k>0:  owns a chunk of LayerParallel
      restrict_params = []
      
      ##
      # Loop over coarse model, receiving all of your weights at every layer (F and C)
      # ==> Note that the global last time-point doesn't have a corresponding layer to receive 
      last_point = coarse_iupper + 1
      if (coarse_iupper == coarse_gupper):
        last_point = coarse_iupper
      for point in np.arange(coarse_ilower, last_point):
        # Processor to receive from
        proc = self.GetProc(fine_fwd_app, int(point*cf))
        # Receive params (rely on pickle to convert data types (list and torch.nn.Parameter)
        req = comm.irecv(source=proc, tag=point)
        recv_requests.append( req )

      for req in recv_requests:
        # Store params in order from layer 0 to layer gupper
        lp_params = req.wait()
        restrict_params = restrict_params + lp_params
      
      ##
      # If processor 0, interpolate OpenLayer and CloseLayer
      # Note: interpolation is just a "deep" copy of open_params
      if my_rank == 0:
        if open_params == None:
          output_exception('OpenLayer not found on rank 0')
        #
        restrict_params = restrict_params + open_params
        
        if close_params == None:
          output_exception('CloseLayer not found on rank 0')
        #
        restrict_params = restrict_params + close_params
      
      ##
      # Finish all sends
      for req in send_requests:
        req.wait()
      
    ##
    # If spatial coarsening is ever desired, an interpolation function could be
    # applied here to restrict_params
    #
    # If/when we incorporate state interpolation, we could write the
    # state and params directly into model_fine instead of returning
    
    return restrict_params
  
  
# end BraidApp


  
  
# end BraidApp<|MERGE_RESOLUTION|>--- conflicted
+++ resolved
@@ -36,12 +36,8 @@
 import numpy as np
 import traceback
 
-<<<<<<< HEAD
-from torchbraid.braid_vector import BraidVector
-=======
 from libc.stdio cimport FILE, stdout
 from braid_vector import BraidVector
->>>>>>> 7d8e6dbc
 
 cimport mpi4py.MPI as MPI
 
@@ -57,13 +53,8 @@
 
 class BraidApp:
 
-<<<<<<< HEAD
-  def __init__(self,prefix_str,comm,local_num_steps,Tf,max_levels,max_iters,
-               spatial_ref_pair=None,require_storage=False,abs_tol=1e-9):
-=======
   def __init__(self,prefix_str,comm,num_steps,Tf,max_levels,max_iters,
                spatial_ref_pair=None,require_storage=False,abs_tol=1e-12):
->>>>>>> 7d8e6dbc
 
     self.prefix_str = prefix_str # prefix string for helping to debug hopefully
     self.tb_print_level = 0      # set print level internally to zero
