--- conflicted
+++ resolved
@@ -518,8 +518,7 @@
     cdef int ilower
     cdef int iupper
     _braid_GetDistribution(core, &ilower,&iupper)
-
-<<<<<<< HEAD
+    return ilower,iupper
 
   def print_network(self, filename, state=True, parameters=True):
     '''
@@ -684,8 +683,4 @@
         py_coarse_bv.replaceTensor(py_fine_bv_clone.tensors())
         ##tensor_clone = tuple( [ ten.detach().clone() for ten in py_fine_bv.tensor_data_])
         ##py_coarse_bv.replaceTensor(tensor_clone)
-    
-=======
-    return ilower,iupper
->>>>>>> 48961b34
 # end BraidApp