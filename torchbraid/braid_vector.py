--- conflicted
+++ resolved
@@ -41,17 +41,12 @@
     BraidVector.instance += 1
 
     self.instance = BraidVector.instance
-<<<<<<< HEAD
-    self.weight_tensor_data_ = ()
-    self.layer_data_ = None
-=======
     self.weight_tensor_data_ = []
     self.level_  = level
     self.layer_data_ = layer_data
     self.send_flag_ = send_flag;
 
     self.stream = None
->>>>>>> 7d8e6dbc
 
     if isinstance(tensor,torch.Tensor):
       self.tensor_data_ = (tensor,)
