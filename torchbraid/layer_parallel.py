--- conflicted
+++ resolved
@@ -122,15 +122,9 @@
 
     self.timer_manager = ContextTimerManager()
 
-<<<<<<< HEAD
     self.fwd_app = apps.ForwardODENetApp(comm,self.layer_models,num_steps,Tf,max_fwd_levels,max_iters,self.timer_manager,
-                                         spatial_ref_pair=spatial_ref_pair)
+                                         spatial_ref_pair=spatial_ref_pair, layer_block=layer_block)
     self.bwd_app = apps.BackwardODENetApp(self.fwd_app,self.timer_manager,max_levels=max_bwd_levels)
-=======
-    self.fwd_app = apps.ForwardODENetApp(comm,self.layer_models,num_steps,Tf,max_levels,max_iters,self.timer_manager,
-                                         spatial_ref_pair=spatial_ref_pair, layer_block=layer_block)
-    self.bwd_app = apps.BackwardODENetApp(self.fwd_app,self.timer_manager)
->>>>>>> 7a04213f
 
     self.enable_diagnostics = False
   # end __init__
