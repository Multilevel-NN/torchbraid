#@HEADER
# ************************************************************************
# 
#                        Torchbraid v. 0.1
# 
# Copyright 2020 National Technology & Engineering Solutions of Sandia, LLC 
# (NTESS). Under the terms of Contract DE-NA0003525 with NTESS, the U.S. 
# Government retains certain rights in this software.
# 
# Torchbraid is licensed under 3-clause BSD terms of use:
# 
# Redistribution and use in source and binary forms, with or without
# modification, are permitted provided that the following conditions are
# met:
# 
# 1. Redistributions of source code must retain the above copyright
# notice, this list of conditions and the following disclaimer.
# 
# 2. Redistributions in binary form must reproduce the above copyright
# notice, this list of conditions and the following disclaimer in the
# documentation and/or other materials provided with the distribution.
# 
# 3. Neither the name National Technology & Engineering Solutions of Sandia, 
# LLC nor the names of the contributors may be used to endorse or promote 
# products derived from this software without specific prior written permission.
# 
# Questions? Contact Eric C. Cyr (eccyr@sandia.gov)
# 
# ************************************************************************
#@HEADER

import inspect

import torch
import torch.nn as nn

from mpi4py import MPI

import copy

from torchbraid.braid_function import BraidFunction
from torchbraid.utils import ContextTimerManager

import torchbraid.odenet_apps as apps

import numpy as np

##
# Define your Python Braid Vector

#  a python level module
##########################################################
class FixDTBlock(nn.Module):
  """Build a module that removes teh dt from the forward evaluation
     this eases consistency with the PyTorch modus operandi
  """
  def __init__(self,layer,dt):
    super(FixDTBlock, self).__init__()

    self.dt = dt
    self.layer = layer

  def forward(self, x):
    return self.layer(self.dt,x)
# end FixDTBlock

class LayerParallel(nn.Module):
  
  class ExecLP:
    """Helper class for btorchuilding composite neural network modules

    This class is used by customers of the LayerParallel module to
    allow construction of composite neural networks with the proper
    parallel execution and gradients.

    One naming convection is to use 'o' for a class of this type
    signifying object composition.
    """

    def __init__(self,rank):
      """Constructor setting the LP rank of this processor"""
      self.my_rank = rank

    def __call__(self,op,*args,**kwargs):
      """Call an operator conditionally based on being on rank 0
         
         If op is a class, than this returns None on processors other
         than rank 0.
      """
      
      if self.my_rank==0:
        return op(*args,**kwargs)

      # this helps with makign constructos consistent
      if inspect.isclass(op):
        return None

      # blindly assume that all the arguments are torch
      # tensors, and propagate this through
      value = torch.zeros(1)
      for a in args:
        if a.requires_grad:
          value += torch.norm(a)

      # so this is all a hack to get this thing to work
      if 'mgopt_term' in kwargs: 
        return torch.zeros(1)*value - kwargs['mgopt_term']
      else:
        return torch.zeros(1)*value

<<<<<<< HEAD
  def __init__(self,comm,layer_blocks,global_steps,Tf,max_levels=1,max_iters=10,spatial_ref_pair=None, nsplines=0, splinedegree=1):
    """
    This takes a number of arguments to construct a layer parallel list.
    The big piece here is layer_block and global_steps. If layer_block is a functor then those
    layers will be constructed as needed. In this case global_steps is an integer that says how
    many time steps to take in an assume NODE.

    If layer_block and global_steps are lists (they must be the same length). Each functor
    in layer_block is paired with an integer number of global steps. The functor will be used
    that number of times to create the neural network layers. If the number of global_steps for
    a block is equal to 1, then that is treated as normal layer (not a NODE layer). For all
    blocks with global_steps greater than 1, the layer is treated as a NODE. Note that the time
    step used doesn't really care about this, and if you sum the global steps (say equal to N_total),
    then dt=Tf/N_total.
    """
=======
  def __init__(self,comm,layer_block,num_steps,Tf,max_fwd_levels=1,max_bwd_levels=1,max_iters=10,spatial_ref_pair=None, nsplines=0, splinedegree=1):
>>>>>>> df269918
    super(LayerParallel,self).__init__()

    self.comm = comm
    self.exec_helper = self.ExecLP(comm.Get_rank())
    self.timer_manager = ContextTimerManager()

    # this allows layers to be defined in a varied way, with different numbers of repititions 
    global_steps = self.makeList(global_steps) # this conditional converts a single element to a list
    layer_blocks = self.makeList(layer_blocks)

    assert(len(global_steps)==len(layer_blocks)) # sanity check
    layers = zip(global_steps,layer_blocks)

    self.fwd_app = apps.ForwardODENetApp(comm,layers,Tf,max_levels,max_iters,self.timer_manager,
                                         spatial_ref_pair=spatial_ref_pair, nsplines=nsplines, splinedegree=splinedegree)
    self.bwd_app = apps.BackwardODENetApp(self.fwd_app,self.timer_manager)

<<<<<<< HEAD
    self.layer_models = [l for l in self.fwd_app.layer_models]
    self.local_layers = nn.Sequential(*self.layer_models)

    self.dt = self.fwd_app.dt
=======
    self.fwd_app = apps.ForwardODENetApp(comm,num_steps,Tf,max_fwd_levels,max_iters,self.timer_manager,
                                         spatial_ref_pair=spatial_ref_pair, layer_block=layer_block, nsplines=nsplines, splinedegree=splinedegree)
    self.layer_models = [l for l in self.fwd_app.layer_models]
    self.local_layers = nn.Sequential(*self.layer_models)
    self.bwd_app = apps.BackwardODENetApp(self.fwd_app,self.timer_manager,max_levels=max_bwd_levels)
>>>>>>> df269918

    self.enable_diagnostics = False
  # end __init__

  def makeList(self,data):
    """
    Conditionally convert a single element to a list, or return a list

    For instance: makeList(7) == [7], while makeList([7]) == [7]
    """
    if isinstance(data,list):
      return data
    return [data]

  def comp_op(self):
    """Short for compose operator, returns a functor that allows contstruction of composite neural 
       networks using this LayerParallel module.
    """
    return self.exec_helper

  def zero_grad(self):
    for l in self.fwd_app.layer_models:
      if l==None: continue
      l.zero_grad()
    self.local_layers.zero_grad()

  def getTimerManager(self):
    """
    Get a TimerContextManager that describes how much time is taken by what.
    """
    return self.timer_manager

  def setPrintLevel(self,print_level,tb_print=False):
    """
    Set the print level for this module. If tb_print (torchbraid print) is
    set to true this method sets the internal printing diagnostics. If it is
    false, the print level is passed along to xbraid. 
    """

    self.fwd_app.setPrintLevel(print_level,tb_print)
    self.bwd_app.setPrintLevel(print_level,tb_print)

  def setFwdInitialGuess(self,initial_guess):
    """
    Add an initial guess object, that produces an 
    initial guess for the forward state. 
    
    This object as the function `getState(self,time)`. 
    The function is called every time an intial guess
    is required. No assumption about consistency between
    calls is made. This is particularly useful if the
    initial guess may be different between batches.

    Note that this is only applied to the level 2 coarse
    grid as F-relaxation takes care of the intermediate values.

    To disable the initial guess once set, call this
    method with intial_guess=None.
    """
    self.fwd_app.stateInitialGuess(initial_guess)

  def setFwdStorage(self, storage):
    self.fwd_app.setStorage(storage)

  def setBwdStorage(self, storage):
    self.bwd_app.setStorage(storage)

  def setMinCoarse(self, mc):
    self.fwd_app.setMinCoarse(mc)
    self.bwd_app.setMinCoarse(mc)

  def setFwdNumRelax(self,relax,level=-1):
    self.fwd_app.setNumRelax(relax,level=level)
  
  def setBwdNumRelax(self,relax,level=-1):
    self.bwd_app.setNumRelax(relax,level=level)

  def setFwdAbsTol(self,abs_tol):
    self.fwd_app.setAbsTol(abs_tol)

  def setBwdAbsTol(self,abs_tol):
    self.bwd_app.setAbsTol(abs_tol)


  def setMaxIters(self,max_iters):
    self.fwd_app.setNumRelax(max_iters)
    self.bwd_app.setNumRelax(max_iters)

  def setFwdMaxIters(self,max_iters):
    self.fwd_app.setMaxIters(max_iters)

  def setBwdMaxIters(self,max_iters):
    self.bwd_app.setMaxIters(max_iters)

  def getFwdMaxIters(self):
    return self.fwd_app.getMaxIters()

  def getBwdMaxIters(self):
    return self.bwd_app.getMaxIters()

  def setFMG(self):
    self.fwd_app.setFMG()
    self.bwd_app.setFMG()

  def setFwdFinalFCRelax(self):
    self.fwd_app.finalRelax()

  def setBwdFinalFCRelax(self):
    self.bwd_app.finalRelax()

  def setBwdRelaxOnlyCG(self, flag):
    self.bwd_app.setRelaxOnlyCG(flag)
  
  def setFwdRelaxOnlyCG(self, flag):
    self.fwd_app.setRelaxOnlyCG(flag)

  def setCRelaxWt(self, CWt):
    self.bwd_app.setCRelaxWt(CWt)
    #
    # Probably leave commented out for forward solve, more interested
    # in "mixing" adjoint data.
    #self.fwd_app.setCFactor(CWt)

  def setCFactor(self,cfactor):
    self.fwd_app.setCFactor(cfactor)
    self.bwd_app.setCFactor(cfactor)

  def setFwdCFactor(self,cfactor):
    self.fwd_app.setCFactor(cfactor)

  def setBwdCFactor(self,cfactor):
    self.bwd_app.setCFactor(cfactor)

  def setSkipDowncycle(self,skip):
    self.fwd_app.setSkipDowncycle(skip)
    self.bwd_app.setSkipDowncycle(skip)

  def getMPIComm(self):
    return self.fwd_app.getMPIComm()

  def forward(self,x):
    # we are doing this to take adavtage of
    # pytorch's autograd which functions "naturally"
    # with the torch.autograd.function
    params = list(self.parameters())

    if self.training:
      self.fwd_app.trainNetwork()
      self.bwd_app.trainNetwork() # for consistency, though the bwd_app should *only* be used in training
    else:
      self.fwd_app.evalNetwork()
      self.bwd_app.evalNetwork()

    return BraidFunction.apply(self.fwd_app,self.bwd_app,x,*params) 
  # end forward

  def getFwdStats(self):
    itr, res = self.fwd_app.getBraidStats()
    return itr,res

  def getBwdStats(self):
    itr, res = self.bwd_app.getBraidStats()
    return itr,res

  def getFineTimePoints(self):
    return self.fwd_app.getTimePoints()

  def diagnostics(self,enable):
    """
    This method tells torchbraid, to keep track of the feature vectors
    and parameters for eventual output. This is to help debug stability
    questions and other potential issues
    """

    self.enable_diagnostics = enable

    self.fwd_app.diagnostics(enable)
    self.bwd_app.diagnostics(enable)

  def getDiagnostics(self):
    """
    Get a dictionary with the diagnostics return by the forward application.
    This method does some parallal communication (gather to root), for printing
    purposes.

    Note the method diagnostics(enable) must be called prior to this with
    enable=True
    """

    assert(self.enable_diagnostics)

    local_diag = self.fwd_app.getSolnDiagnostics()

    # communicate everyone's diagnostics to root
    diag_vector = self.comm.gather(local_diag) 
    serial_net = self.buildSequentialOnRoot()

    result = dict()
    result['rank'] = self.comm.Get_rank()
    result['timestep_index'] = []
    result['step_in'] = []
    result['step_out'] = []
    result['params'] = []

    # build up diagnostics on root
    ########################################
    if self.comm.Get_rank()==0:
      for d in diag_vector:
        result['timestep_index'] += d['timestep_index']
        result['step_in'] += d['step_in']
        result['step_out'] += d['step_out']

      for c in serial_net.children():
        params = []
        for i,p in enumerate(c.parameters()):
          params += [torch.norm(p).item()]
        params = np.array(params)

        result['params'] += [params]
      # end for d,c
    # end rank==0
          
    return result

  # This method copies the layer parameters and can be used for verification
  def buildSequentialOnRoot(self):
    ode_layers    = [FixDTBlock(copy.deepcopy(l),self.dt) for l in self.layer_models]
    remote_layers = ode_layers
    build_seq_tag = 12         # this 
    comm          = self.getMPIComm()
    my_rank       = self.getMPIComm().Get_rank()
    num_ranks     = self.getMPIComm().Get_size()

    # short circuit for serial case
    if num_ranks==1:
      return nn.Sequential(*remote_layers)

    if my_rank==0:
      for i in range(1,self.getMPIComm().Get_size()):
        remote_layers += comm.recv(source=i,tag=build_seq_tag)
      return nn.Sequential(*remote_layers)
    else:
      comm.send(ode_layers,dest=0,tag=build_seq_tag)
      return None
  # end buildSequentialOnRoot

  def getFinalOnRoot(self,vec):
    build_seq_tag = 99        # this 
    comm          = self.getMPIComm()
    my_rank       = self.getMPIComm().Get_rank()
    num_ranks     = self.getMPIComm().Get_size()

    # short circuit for serial case
    if num_ranks==1:
      return vec

    # send the output of the last layer to the root
    if my_rank==0:
      remote_final = comm.recv(source=num_ranks-1,tag=build_seq_tag)
      return remote_final
    elif my_rank==num_ranks-1:
      final = vec
      comm.send(final,dest=0,tag=build_seq_tag)

    return None

  def copyVectorFromRoot(self,vec):
    build_seq_tag = 99        # this 
    comm          = self.getMPIComm()
    my_rank       = self.getMPIComm().Get_rank()
    num_ranks     = self.getMPIComm().Get_size()

    # short circuit for serial case
    if num_ranks==1:
      return vec

    # send the output of the last layer to the root
    if my_rank==0:
      for dest in range(1,num_ranks):
        comm.send(vec,dest,tag=build_seq_tag)
      return vec
    else:
      result = comm.recv(source=0,tag=build_seq_tag)
      return result

  def getTimersString(self):
    """
    Print the timers recored by the model.
    """
    comm     = self.comm
    my_rank  = self.comm.Get_rank() 
    num_proc = self.comm.Get_size() 

    local_result = self.timer_manager.getResultString()
    result = comm.gather(local_result,root=0)

    if my_rank==0:
      format_str = "\n   *** Proc = {rank:<8d} ***\n"

      result_str = ''
      for remote,s in zip(range(0,num_proc),result):
        result_str += format_str.format(rank=remote)
        result_str += s
      # for remote

      result = result_str
    # end if my_rank

    return result
  # end getTimersString

# end LayerParallel<|MERGE_RESOLUTION|>--- conflicted
+++ resolved
@@ -108,8 +108,7 @@
       else:
         return torch.zeros(1)*value
 
-<<<<<<< HEAD
-  def __init__(self,comm,layer_blocks,global_steps,Tf,max_levels=1,max_iters=10,spatial_ref_pair=None, nsplines=0, splinedegree=1):
+  def __init__(self,comm,layer_blocks,global_steps,Tf,max_fwd_levels=1,max_bwd_levels=1,max_iters=10,spatial_ref_pair=None, nsplines=0, splinedegree=1):
     """
     This takes a number of arguments to construct a layer parallel list.
     The big piece here is layer_block and global_steps. If layer_block is a functor then those
@@ -124,9 +123,6 @@
     step used doesn't really care about this, and if you sum the global steps (say equal to N_total),
     then dt=Tf/N_total.
     """
-=======
-  def __init__(self,comm,layer_block,num_steps,Tf,max_fwd_levels=1,max_bwd_levels=1,max_iters=10,spatial_ref_pair=None, nsplines=0, splinedegree=1):
->>>>>>> df269918
     super(LayerParallel,self).__init__()
 
     self.comm = comm
@@ -140,22 +136,14 @@
     assert(len(global_steps)==len(layer_blocks)) # sanity check
     layers = zip(global_steps,layer_blocks)
 
-    self.fwd_app = apps.ForwardODENetApp(comm,layers,Tf,max_levels,max_iters,self.timer_manager,
+    self.fwd_app = apps.ForwardODENetApp(comm,layers,Tf,max_fwd_levels,max_iters,self.timer_manager,
                                          spatial_ref_pair=spatial_ref_pair, nsplines=nsplines, splinedegree=splinedegree)
-    self.bwd_app = apps.BackwardODENetApp(self.fwd_app,self.timer_manager)
-
-<<<<<<< HEAD
+    self.bwd_app = apps.BackwardODENetApp(self.fwd_app,self.timer_manager,max_levels=max_bwd_levels)
+
     self.layer_models = [l for l in self.fwd_app.layer_models]
     self.local_layers = nn.Sequential(*self.layer_models)
 
     self.dt = self.fwd_app.dt
-=======
-    self.fwd_app = apps.ForwardODENetApp(comm,num_steps,Tf,max_fwd_levels,max_iters,self.timer_manager,
-                                         spatial_ref_pair=spatial_ref_pair, layer_block=layer_block, nsplines=nsplines, splinedegree=splinedegree)
-    self.layer_models = [l for l in self.fwd_app.layer_models]
-    self.local_layers = nn.Sequential(*self.layer_models)
-    self.bwd_app = apps.BackwardODENetApp(self.fwd_app,self.timer_manager,max_levels=max_bwd_levels)
->>>>>>> df269918
 
     self.enable_diagnostics = False
   # end __init__
@@ -197,25 +185,6 @@
 
     self.fwd_app.setPrintLevel(print_level,tb_print)
     self.bwd_app.setPrintLevel(print_level,tb_print)
-
-  def setFwdInitialGuess(self,initial_guess):
-    """
-    Add an initial guess object, that produces an 
-    initial guess for the forward state. 
-    
-    This object as the function `getState(self,time)`. 
-    The function is called every time an intial guess
-    is required. No assumption about consistency between
-    calls is made. This is particularly useful if the
-    initial guess may be different between batches.
-
-    Note that this is only applied to the level 2 coarse
-    grid as F-relaxation takes care of the intermediate values.
-
-    To disable the initial guess once set, call this
-    method with intial_guess=None.
-    """
-    self.fwd_app.stateInitialGuess(initial_guess)
 
   def setFwdStorage(self, storage):
     self.fwd_app.setStorage(storage)
