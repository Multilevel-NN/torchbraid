--- conflicted
+++ resolved
@@ -190,39 +190,6 @@
     #  1. x is a BraidVector: my step has called this method
     #  2. x is a torch tensor: called internally (probably for the adjoint) 
 
-<<<<<<< HEAD
-    if isinstance(y,BraidVector) and level==0:
-      # store off the solution for later adjoints
-      if self.internal_storage:
-        ts_index_x = self.getGlobalTimeStepIndex(tstart,None,0)
-        ts_index_y = self.getGlobalTimeStepIndex(tstop,None,0)
-
-        if ts_index_x not in self.soln_store:
-          self.soln_store[ts_index_x] = y.tensor().detach().clone()
-      # internal_storage
-
-      t_y = y.tensor().detach()
-
-      with torch.no_grad():
-        in_place_eval(t_y,tstart,tstop,level)
-
-      if self.internal_storage:
-        if ts_index_y in self.soln_store:
-          self.soln_store[ts_index_y].copy_(t_y.detach())
-        else:
-          self.soln_store[ts_index_y] = t_y.detach().clone()
-    elif isinstance(y,BraidVector):
-      # sanity check
-      assert(level!=0)
-
-      # no gradients are necessary here, so don't compute them
-      with torch.no_grad():
-        in_place_eval(y.tensor().detach(),tstart,tstop,level)
-    else:
-      x.requires_grad = True
-      with torch.enable_grad():
-        in_place_eval(y,tstart,tstop,level,t_x=x)
-=======
     try:
       if isinstance(y,BraidVector) and level==0:
         # store off the solution for later adjoints
@@ -261,7 +228,6 @@
     except:
       print('\n**** Torchbraid ODENet::eval Exception ****\n')
       traceback.print_exc()
->>>>>>> a31ffc80
   # end eval
 
   def getPrimalWithGrad(self,tstart,tstop,level):
