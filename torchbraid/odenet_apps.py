--- conflicted
+++ resolved
@@ -1,31 +1,31 @@
 #@HEADER
 # ************************************************************************
-# 
+#
 #                        Torchbraid v. 0.1
-# 
-# Copyright 2020 National Technology & Engineering Solutions of Sandia, LLC 
-# (NTESS). Under the terms of Contract DE-NA0003525 with NTESS, the U.S. 
+#
+# Copyright 2020 National Technology & Engineering Solutions of Sandia, LLC
+# (NTESS). Under the terms of Contract DE-NA0003525 with NTESS, the U.S.
 # Government retains certain rights in this software.
-# 
+#
 # Torchbraid is licensed under 3-clause BSD terms of use:
-# 
+#
 # Redistribution and use in source and binary forms, with or without
 # modification, are permitted provided that the following conditions are
 # met:
-# 
+#
 # 1. Redistributions of source code must retain the above copyright
 # notice, this list of conditions and the following disclaimer.
-# 
+#
 # 2. Redistributions in binary form must reproduce the above copyright
 # notice, this list of conditions and the following disclaimer in the
 # documentation and/or other materials provided with the distribution.
-# 
-# 3. Neither the name National Technology & Engineering Solutions of Sandia, 
-# LLC nor the names of the contributors may be used to endorse or promote 
+#
+# 3. Neither the name National Technology & Engineering Solutions of Sandia,
+# LLC nor the names of the contributors may be used to endorse or promote
 # products derived from this software without specific prior written permission.
-# 
+#
 # Questions? Contact Eric C. Cyr (eccyr@sandia.gov)
-# 
+#
 # ************************************************************************
 #@HEADER
 
@@ -131,23 +131,23 @@
 #     This does no parallel computation. The result is a dictionary
 #     with hopefully self explanatory names.
 #     """
-# 
+#
 #     # make sure you could store this
 #     assert(self.enable_diagnostics)
 #     #assert(self.soln_store is not None)
-# 
+#
 #     result = dict()
 #     result['timestep_index'] = []
 #     result['step_in'] = []
 #     result['step_out'] = []
 #     for ts in sorted(self.soln_store):
 #       x,y = self.soln_store[ts]
-# 
+#
 #       result['timestep_index'] += [ts]
 #       result['step_in']        += [torch.norm(x).item()]
 #       result['step_out']       += [torch.norm(y).item()]
-# 
-#     return result 
+#
+#     return result
 
   def timer(self,name):
     return self.timer_manager.timer("ForWD::"+name)
@@ -188,41 +188,8 @@
 
     # there are two paths by which eval is called:
     #  1. x is a BraidVector: my step has called this method
-    #  2. x is a torch tensor: called internally (probably for the adjoint) 
-
-<<<<<<< HEAD
-    if isinstance(y,BraidVector) and level==0:
-      # store off the solution for later adjoints
-      if self.internal_storage:
-        ts_index_x = self.getGlobalTimeStepIndex(tstart,None,0)
-        ts_index_y = self.getGlobalTimeStepIndex(tstop,None,0)
-
-        if ts_index_x not in self.soln_store:
-          self.soln_store[ts_index_x] = y.tensor().detach().clone()
-      # internal_storage
-
-      t_y = y.tensor().detach()
-
-      with torch.no_grad():
-        in_place_eval(t_y,tstart,tstop,level)
-
-      if self.internal_storage:
-        if ts_index_y in self.soln_store:
-          self.soln_store[ts_index_y].copy_(t_y.detach())
-        else:
-          self.soln_store[ts_index_y] = t_y.detach().clone()
-    elif isinstance(y,BraidVector):
-      # sanity check
-      assert(level!=0)
-
-      # no gradients are necessary here, so don't compute them
-      with torch.no_grad():
-        in_place_eval(y.tensor().detach(),tstart,tstop,level)
-    else:
-      x.requires_grad = True
-      with torch.enable_grad():
-        in_place_eval(y,tstart,tstop,level,t_x=x)
-=======
+    #  2. x is a torch tensor: called internally (probably for the adjoint)
+
     try:
       if isinstance(y,BraidVector) and level==0:
         # store off the solution for later adjoints
@@ -253,19 +220,18 @@
         # no gradients are necessary here, so don't compute them
         with torch.no_grad():
           in_place_eval(t_y,tstart,tstop,level)
-      else: 
-        x.requires_grad = True 
+      else:
+        x.requires_grad = True
         with torch.enable_grad():
           in_place_eval(y,tstart,tstop,level,t_x=x)
 
     except:
       print('\n**** Torchbraid ODENet::eval Exception ****\n')
       traceback.print_exc()
->>>>>>> a31ffc80
   # end eval
 
   def getPrimalWithGrad(self,tstart,tstop,level):
-    """ 
+    """
     Get the forward solution associated with this
     time step and also get its derivative. This is
     used by the BackwardApp in computation of the
@@ -274,13 +240,13 @@
     so it can be stored internally instead of
     being recomputed.
     """
-    
+
     layer = self.getLayer(tstart,tstop,level)
 
     # the idea here is store it internally, failing
     # that the values need to be recomputed locally. This may be
     # because you are at a processor boundary, or decided not
-    # to start the value 
+    # to start the value
     if self.internal_storage:
       ts_index = self.getGlobalTimeStepIndex(tstart,tstop,level)
       assert(ts_index in self.soln_store)
@@ -339,7 +305,7 @@
 
       f = self.runBraid(x)
 
-      # this is for an agressive memory cleanup, if you need 
+      # this is for an agressive memory cleanup, if you need
       # multiple gradients (the assertion failed above) you
       # should make this in option
       if self.fwd_app.internal_storage:
@@ -359,10 +325,10 @@
       # - can have gradient's turned off
       my_params = self.fwd_app.parameters()
       for sublist in my_params[first:]:
-        sub_gradlist = [] 
+        sub_gradlist = []
         for item in sublist:
           if item.grad is not None:
-            sub_gradlist += [ item.grad.clone() ] 
+            sub_gradlist += [ item.grad.clone() ]
           else:
             sub_gradlist += [ None ]
 
@@ -397,7 +363,7 @@
         required_grad_state = []
 
         # play with the layers gradient to make sure they are on apprpriately
-        for p in layer.parameters(): 
+        for p in layer.parameters():
           required_grad_state += [p.requires_grad]
           if level==0:
             if not p.grad is None:
@@ -414,7 +380,7 @@
         # this little bit of pytorch magic ensures the gradient isn't
         # stored too long in this calculation (in particulcar setting
         # the grad to None after saving it and returning it to braid)
-        t_w.copy_(t_x.grad.detach()) 
+        t_w.copy_(t_x.grad.detach())
 
         for p,s in zip(layer.parameters(),required_grad_state):
           p.requires_grad = s
