# @HEADER
# ************************************************************************
#
#                        Torchbraid v. 0.1
#
# Copyright 2020 National Technology & Engineering Solutions of Sandia, LLC
# (NTESS). Under the terms of Contract DE-NA0003525 with NTESS, the U.S.
# Government retains certain rights in this software.
#
# Torchbraid is licensed under 3-clause BSD terms of use:
#
# Redistribution and use in source and binary forms, with or without
# modification, are permitted provided that the following conditions are
# met:
#
# 1. Redistributions of source code must retain the above copyright
# notice, this list of conditions and the following disclaimer.
#
# 2. Redistributions in binary form must reproduce the above copyright
# notice, this list of conditions and the following disclaimer in the
# documentation and/or other materials provided with the distribution.
#
# 3. Neither the name National Technology & Engineering Solutions of Sandia,
# LLC nor the names of the contributors may be used to endorse or promote
# products derived from this software without specific prior written permission.
#
# Questions? Contact Eric C. Cyr (eccyr@sandia.gov)
#
# ************************************************************************
# @HEADER

import torch
from math import pi
from torchbraid.braid_vector import BraidVector
from torchbraid.torchbraid_app import BraidApp
# import torchbraid.utils

import sys
import traceback
import resource
import copy
from bsplines import BsplineBasis

from mpi4py import MPI

<<<<<<< HEAD
=======
class ForwardODENetApp(BraidApp):

  def __init__(self,comm,local_num_steps,Tf,max_levels,max_iters,timer_manager,spatial_ref_pair=None, layer_block=None, nsplines=0, splinedegree=1):
    """
    """
    BraidApp.__init__(self,'FWDApp',comm,local_num_steps,Tf,max_levels,max_iters,spatial_ref_pair=spatial_ref_pair,require_storage=True)

    sys.stdout.flush()

    comm          = self.getMPIComm()
    my_rank       = self.getMPIComm().Get_rank()
    num_ranks     = self.getMPIComm().Get_size()
    self.my_rank = my_rank
    self.layer_block = layer_block

    # If this is a SpliNet, create spline basis and overwrite local self.start_layer/end_layer 
    self.splinet = False
    if nsplines>0:
      self.splinet = True
      if comm.Get_rank() == 0:
        print("Torchbraid will create a SpliNet with ", nsplines, " spline basis functions of degree", splinedegree)

      self.splinebasis = BsplineBasis(nsplines, splinedegree, Tf)
      spline_dknots = Tf / (nsplines - splinedegree) # spacing of spline knots
      if comm.Get_rank() == 0: # First processor's time-interval includes t0_local=0.0. Others exclude t0_local, owning only (t0_local, tf_local]!
        self.start_layer = int( (self.t0_local ) / spline_dknots )
      else:
        self.start_layer = int( (self.t0_local + self.dt) / spline_dknots )
      if comm.Get_rank() == num_ranks-1: # Last processor's time-interval excludes tf_local because no step is being done from there.
        self.end_layer = int( (self.tf_local - self.dt ) / spline_dknots ) + splinedegree
      else:
        self.end_layer = int( (self.tf_local ) / spline_dknots ) + splinedegree

    # Number of locally stored layers
    owned_layers = self.end_layer-self.start_layer+1
    if my_rank==num_ranks-1 and not self.splinet:
      # the last time step should not create a layer, there is no step being
      # taken on that final step
      owned_layers -= 1

    # Now creating the trainable layers
    self.layer_models = [self.layer_block() for _ in range(owned_layers)]

    self.timer_manager = timer_manager
    self.use_deriv = False

    self.parameter_shapes = []
    for p in self.layer_models[0].parameters(): 
      self.parameter_shapes += [p.data.size()]

    self.temp_layer = layer_block()
    self.clearTempLayerWeights()


    # If this is a SpliNet, create communicators for shared weights
    if self.splinet:
      # For each spline basis function, create one communicator that contains all processors that store this spline.
      self.spline_comm_vec = []
      for i in range(nsplines):
        group = comm.Get_group()  # all processors, then exclude those who don't store i
        exclude = []
        for k in range(comm.Get_size()):
          # recompute start_layer and end_layer for all other processors.
          dt = Tf/(local_num_steps*comm.Get_size())
          t0loc = k*local_num_steps*dt  
          tfloc = (k+1)*local_num_steps*dt
          if k == 0:
            startlayer = int( t0loc / spline_dknots )
          else :
            startlayer = int( (t0loc+self.dt) / spline_dknots )
          endlayer = int( tfloc / spline_dknots ) + splinedegree
          if k == comm.Get_size()-1:
            endlayer = endlayer-1
          if i < startlayer or i > endlayer:
            exclude.append(k)
        newgroup = group.Excl(exclude)
        # Finally create the communicator and store it. 
        thiscomm = comm.Create(newgroup) # This will be MPI.COMM_NULL on all processors that are excluded
        self.spline_comm_vec.append(thiscomm)  
      
      # for i,commsp in enumerate(self.spline_comm_vec):
      #   if commsp != MPI.COMM_NULL:
      #     # print(comm.Get_rank(), ": In communicator ", i, ": I'm rank ", self.spline_comm_vec[i].Get_rank(), "out of", self.spline_comm_vec[i].Get_size())
      #     if commsp.Get_rank() == 0:
      #       print("comm ", i," has size ", commsp.Get_size())
  # end __init__

  def __del__(self):
    pass

  def getTensorShapes(self):
    return list(self.shape0)+self.parameter_shapes

  def setVectorWeights(self,t,x):

    if self.splinet: 
      # Evaluate the splines at time t and get interval k such that t \in [\tau_k, \tau_k+1] for splineknots \tau
      with torch.no_grad():
        splines, k = self.splinebasis.eval(t)
        # Add up sum over p+1 non-zero splines(t) times weights coeffients, l=0,\dots,p
        l = 0 # first one here, because I didn't know how to set the shape of 'weights' correctly...
        layermodel_localID = k + l - self.start_layer
        assert layermodel_localID >= 0 and layermodel_localID < len(self.layer_models)
        layer = self.layer_models[layermodel_localID]
        weights = [splines[l] * p.data for p in layer.parameters()] # l=0
        # others: l=1,dots, p
        for l in range(1,len(splines)):
          layermodel_localID = k + l - self.start_layer
          if t== self.Tf and l==len(splines)-1: # There is one more spline at Tf, which is zero at Tf and therefore it is not stored. Skip. 
            continue
          assert layermodel_localID >= 0 and layermodel_localID < len(self.layer_models)
          layer = self.layer_models[layermodel_localID]
          for dest_w, src_p in zip(weights, list(layer.parameters())):  
              dest_w.add_(src_p.data, alpha=splines[l])

    else: 
      layer_index = self.getGlobalTimeIndex(t) - self.start_layer
      if layer_index<len(self.layer_models) and layer_index>=0:
        layer = self.layer_models[layer_index]
      else:
        layer = None

      if layer!=None:
        weights = [p.data for p in layer.parameters()]
      else:
        weights = []

    x.addWeightTensors(weights)
  # end setVectorWeights

  def clearTempLayerWeights(self):
    layer = self.temp_layer

    for dest_p in list(layer.parameters()):
      dest_p.data = torch.empty(())
  # end clearTempLayerWeights

  def setLayerWeights(self,t,tf,level,weights):
    layer = self.temp_layer

    with torch.no_grad():
      for dest_p,src_w in zip(list(layer.parameters()),weights):
        dest_p.data = src_w
  # end setLayerWeights

  def initializeVector(self,t,x):
    self.setVectorWeights(t,x)
>>>>>>> 02a7fc5f

class ForwardODENetApp(BraidApp):

    def __init__(self, comm, layer_models, local_num_steps, Tf, max_levels, max_iters, timer_manager, spatial_ref_pair=None, layer_block=None, sc_levels=None):
        """
        """
        BraidApp.__init__(self, 'FWDApp', comm, local_num_steps, Tf, max_levels,
                          max_iters, spatial_ref_pair=spatial_ref_pair, require_storage=True)

<<<<<<< HEAD
        # note that a simple equals would result in a shallow copy...bad!
        self.layer_models = [l for l in layer_models]

        comm = self.getMPIComm()
        my_rank = self.getMPIComm().Get_rank()
        num_ranks = self.getMPIComm().Get_size()
        self.my_rank = my_rank
        self.layer_block = layer_block
=======
      y = self.runBraid(x)
>>>>>>> 02a7fc5f

        # need access to this in order to coarsen state vectors up from the fine grid
        # for getPrimalWithGrad
        if spatial_ref_pair is not None:
            self.spatial_coarsen = spatial_ref_pair[0]
            self.sc_levels = sc_levels
        else:
            self.spatial_coarsen = None
            self.sc_levels = None

        # add a sentinal at the end
        self.layer_models.append(None)

<<<<<<< HEAD
        # build up the core
        self.py_core = self.initCore()

        self.timer_manager = timer_manager
        self.use_deriv = False

        self.parameter_shapes = []
        for p in layer_models[0].parameters():
            self.parameter_shapes += [p.data.size()]

        self.temp_layer = layer_block()
        self.clearTempLayerWeights()
    # end __init__

    def __del__(self):
        pass

    def getTensorShapes(self):
        return list(self.shape0)+self.parameter_shapes

    def setVectorWeights(self, t, tf, level, x):
        layer = self.getLayer(t, tf, level)
        if layer != None:
            weights = [p.data for p in layer.parameters()]
        else:
            weights = []
        x.addWeightTensors(weights)

    def clearTempLayerWeights(self):
        layer = self.temp_layer

        for dest_p in list(layer.parameters()):
            dest_p.data = torch.empty(())
    # end setLayerWeights

    def setLayerWeights(self, t, tf, level, weights):
        layer = self.getLayer(t, tf, level)

        with torch.no_grad():
            for dest_p, src_w in zip(list(layer.parameters()), weights):
                dest_p.data = src_w
    # end setLayerWeights

    def initializeVector(self, t, x):
        self.setVectorWeights(t, 0.0, 0, x)

    def updateParallelWeights(self):
        # send everything to the left (this helps with the adjoint method)
        comm = self.getMPIComm()
        my_rank = self.getMPIComm().Get_rank()
        num_ranks = self.getMPIComm().Get_size()

        if my_rank > 0:
            comm.send(
                list(self.layer_models[0].parameters()), dest=my_rank-1, tag=22)
        if my_rank < num_ranks-1:
            neighbor_model = comm.recv(source=my_rank+1, tag=22)
            new_model = self.layer_block()
            with torch.no_grad():
                for dest_p, src_w in zip(list(new_model.parameters()), neighbor_model):
                    dest_p.data = src_w
            self.layer_models[-1] = new_model

    def run(self, x):
        # turn on derivative path (as requried)
        self.use_deriv = self.training

        # run the braid solver
        with self.timer("runBraid"):

            # do boundary exchange for parallel weights
            if self.use_deriv:
                self.updateParallelWeights()

            y = self.runBraid(x)

            # reset derivative papth
            self.use_deriv = False

        if y is not None:
            return y[0]
        else:
            return None
    # end forward

    def timer(self, name):
        return self.timer_manager.timer("ForWD::"+name)

    def getLayer(self, t, tf, level):
        index = self.getLocalTimeStepIndex(t, tf, level)
        if index < 0:
            #pre_str = "\n{}: WARNING: getLayer index negative at {}: {}\n".format(self.my_rank,t,index)
            #stack_str = utils.stack_string('{}: |- '.format(self.my_rank))
            # print(pre_str+stack_str)
            return self.temp_layer

        return self.layer_models[index]

    def parameters(self):
        params = []
        for l in self.layer_models:
            if l != None:
                params += [list(l.parameters())]

        return params

    def eval(self, y, tstart, tstop, level, done, x=None):
        """
        Method called by "my_step" in braid. This is
        required to propagate from tstart to tstop, with the initial
        condition x. The level is defined by braid
        """

        # this function is used twice below to define an in place evaluation
        def in_place_eval(t_y, tstart, tstop, level, t_x=None):
            # get some information about what to do
            dt = tstop-tstart
            layer = self.getLayer(tstart, tstop, level)  # resnet "basic block"
            dx = pi/(t_y.size()[-2] + 1)
            dy = pi/(t_y.size()[-1] + 1)

            # print(self.my_rank, ": FWDeval level ", level, " ", tstart, "->", tstop, " using layer ", layer.getID(), ": ", layer.linearlayer.weight[0].data)
            if t_x == None:
                t_x = t_y
            else:
                t_y.copy_(t_x)

            q = dt/(dx*dy) * layer(t_x)           # scale by cfl number
            # q = dt * layer(t_x)                 # default
            t_y.add_(q)

            del q
        # end in_place_eval

        # there are two paths by which eval is called:
        #  1. x is a BraidVector: my step has called this method
        #  2. x is a torch tensor: called internally (probably for the adjoint)

        if isinstance(y, BraidVector):
            self.setLayerWeights(tstart, tstop, level, y.weightTensors())

            t_y = y.tensor().detach()

            # no gradients are necessary here, so don't compute them
            with torch.no_grad():
                in_place_eval(t_y, tstart, tstop, level)

            if y.getSendFlag():
                self.clearTempLayerWeights()

                y.releaseWeightTensors()
                y.setSendFlag(False)
            # wipe out any sent information

            self.setVectorWeights(tstop, 0.0, level, y)

        else:
            x.requires_grad = True
            with torch.enable_grad():
                in_place_eval(y, tstart, tstop, level, t_x=x)
    # end eval

    def getPrimalWithGrad(self, tstart, tstop, level):
        """ 
        Get the forward solution associated with this
        time step and also get its derivative. This is
        used by the BackwardApp in computation of the
        adjoint (backprop) state and parameter derivatives.
        Its intent is to abstract the forward solution
        so it can be stored internally instead of
        being recomputed.
        """
        try:
            layer = self.getLayer(tstart, tstop, level)

            # get state from fine-grid, then coarsen appropriately
            b_x = self.getUVector(0, tstart)
            t_x = b_x.tensor()

            if self.spatial_coarsen:
                for l in range(level):
                    t_x = self.spatial_coarsen(t_x, l)

            self.setLayerWeights(tstart, tstop, level, b_x.weightTensors())

            x = t_x.detach()
            y = t_x.detach().clone()

            x.requires_grad = t_x.requires_grad

            self.eval(y, tstart, tstop, 0, done=0, x=x)
        except:
            print(f'\n*** {tstart}, {tstop}, {level} ***\n')
            sys.stdout.flush()
            traceback.print_exc()
            sys.stdout.flush()

        return (y, x), layer
    # end getPrimalWithGrad
=======
  def parameters(self):
    params = []
    for l in self.layer_models:
      if l!=None:
        params += [list(l.parameters())]

    return params

  def eval(self,y,tstart,tstop,level,done,x=None):
    """
    Method called by "my_step" in braid. This is
    required to propagate from tstart to tstop, with the initial
    condition x. The level is defined by braid
    """

    # print(self.my_rank, ": FWDeval level ", level, " ", tstart, "->", tstop)
    self.setLayerWeights(tstart,tstop,level,y.weightTensors())
    layer = self.temp_layer
    # print(self.my_rank, ": FWDeval level ", level, " ", tstart, "->", tstop, [p.data for p in layer.parameters()])

    t_y = y.tensor().detach()

    # no gradients are necessary here, so don't compute them
    dt = tstop-tstart
    with torch.no_grad():
      k = torch.norm(t_y).item()
      q = dt*layer(t_y)
      kq = torch.norm(q).item()
      t_y.add_(q)
      del q

    # This connects weights at tstop with the vector y. For a SpliNet, the weights at tstop are evaluated using the spline basis function. 
    self.setVectorWeights(tstop,y)
  # end eval

  def getPrimalWithGrad(self,tstart,tstop):
    """ 
    Get the forward solution associated with this
    time step and also get its derivative. This is
    used by the BackwardApp in computation of the
    adjoint (backprop) state and parameter derivatives.
    """

    b_x = self.getUVector(0,tstart)

    # Set the layer at tstart. For a SpliNet, get the layer weights from x at tstart, otherwise, get layer and weights from storage.
    if self.splinet:
      self.clearTempLayerWeights()
      self.setLayerWeights(tstart,tstop,0,b_x.weightTensors())
      layer = self.temp_layer
    else:
      ts_index = self.getGlobalTimeIndex(tstart)-self.start_layer
      assert(ts_index<len(self.layer_models))
      assert(ts_index >= 0)
      layer = self.layer_models[ts_index]

    t_x = b_x.tensor()
    x = t_x.detach()
    y = t_x.detach().clone()

    x.requires_grad = True 
    dt = tstop-tstart
    with torch.enable_grad():
      y = x + dt * layer(x)
    return (y, x), layer
  # end getPrimalWithGrad
>>>>>>> 02a7fc5f

# end ForwardODENetApp

##############################################################


class BackwardODENetApp(BraidApp):

<<<<<<< HEAD
    def __init__(self, fwd_app, timer_manager):
        # call parent constructor
        BraidApp.__init__(self, 'BWDApp',
                          fwd_app.getMPIComm(),
                          fwd_app.local_num_steps,
                          fwd_app.Tf,
                          fwd_app.max_levels,
                          fwd_app.max_iters,
                          spatial_ref_pair=fwd_app.spatial_ref_pair)

        self.fwd_app = fwd_app

        # build up the core
        self.py_core = self.initCore()

        # reverse ordering for adjoint/backprop
        self.setRevertedRanks(1)

        # force evaluation of gradients at end of up-cycle
        self.finalRelax()

        self.timer_manager = timer_manager
    # end __init__

    def __del__(self):
        self.fwd_app = None

    def getTensorShapes(self):
        return self.shape0

    def timer(self, name):
        return self.timer_manager.timer("BckWD::"+name)

    def run(self, x):

        try:
            f = self.runBraid(x)
            if f is not None:
                f = f[0]

            # this code is due to how braid decomposes the backwards problem
            # The ownership of the time steps is shifted to the left (and no longer balanced)
            first = 1
            if self.getMPIComm().Get_rank() == 0:
                first = 0

            self.grads = []

            # preserve the layerwise structure, to ease communication
            # - note the prection of the 'None' case, this is so that individual layers
            # - can have gradient's turned off
            my_params = self.fwd_app.parameters()
            for sublist in my_params[first:]:
                sub_gradlist = []
                for item in sublist:
                    if item.grad is not None:
                        sub_gradlist += [item.grad.clone()]
                    else:
                        sub_gradlist += [None]

                self.grads += [sub_gradlist]
            # end for sublist

            for l in self.fwd_app.layer_models:
                if l == None:
                    continue
                l.zero_grad()
        except:
            print('\n**** Torchbraid Internal Exception ****\n')
            traceback.print_exc()

        return f
    # end forward

    def eval(self, w, tstart, tstop, level, done):
        """
        Evaluate the adjoint problem for a single time step. Here 'w' is the
        adjoint solution. The variables 'x' and 'y' refer to the forward
        problem solutions at the beginning (x) and end (y) of the type step.
        """
        try:
            # we need to adjust the time step values to reverse with the adjoint
            # this is so that the renumbering used by the backward problem is properly adjusted
            (t_y, t_x), layer = self.fwd_app.getPrimalWithGrad(
                self.Tf-tstop, self.Tf-tstart, level)
            # t_x should have no gradient (for memory reasons)
            assert(t_x.grad is None)

            # we are going to change the required gradient, make sure they return
            # to where they started!
            required_grad_state = []

            # play with the layers gradient to make sure they are on appropriately
            for p in layer.parameters():
                required_grad_state += [p.requires_grad]
                if done == 1:
                    if not p.grad is None:
                        p.grad.data.zero_()
                else:
                    # if you are not on the fine level, compute no parameter gradients
                    p.requires_grad = False

            # perform adjoint computation
            t_w = w.tensor()
            t_w.requires_grad = False
            t_y.backward(t_w)

            # this little bit of pytorch magic ensures the gradient isn't
            # stored too long in this calculation (in particulcar setting
            # the grad to None after saving it and returning it to braid)
            t_w.copy_(t_x.grad.detach())

            for p, s in zip(layer.parameters(), required_grad_state):
                p.requires_grad = s
        except:
            print('\n**** Torchbraid Internal Exception ****\n')
            traceback.print_exc()
    # end eval
=======
  def __init__(self,fwd_app,timer_manager):
    # call parent constructor
    BraidApp.__init__(self,'BWDApp',
                           fwd_app.getMPIComm(),
                           fwd_app.local_num_steps,
                           fwd_app.Tf,
                           fwd_app.max_levels,
                           fwd_app.max_iters,
                           spatial_ref_pair=fwd_app.spatial_ref_pair)

    self.fwd_app = fwd_app

    # build up the core
    self.initCore()

    # reverse ordering for adjoint/backprop
    self.setRevertedRanks(1)

    # force evaluation of gradients at end of up-cycle
    self.finalRelax()

    self.timer_manager = timer_manager
  # end __init__

  def __del__(self):
    self.fwd_app = None

  def getTensorShapes(self):
    return self.shape0

  def timer(self,name):
    return self.timer_manager.timer("BckWD::"+name)

  def run(self,x):

    try:
      f = self.runBraid(x)
      if f is not None:
        f = f[0]

      # Communicate the spline gradients here. Alternatively, this could be done in braid_function.py: "backward(ctx, grad_output)" ?
      if self.fwd_app.splinet:
        # req = []
        for i,splinecomm in enumerate(self.fwd_app.spline_comm_vec):
          if splinecomm != MPI.COMM_NULL: 
            # print(splinecomm.Get_rank(), ": I will pack spline ", i)
            # pack the spline into a buffer and initiate non-blocking allredude
            splinelayer = self.fwd_app.layer_models[i - self.fwd_app.start_layer]
            buf = utils.pack_buffer([p.grad for p in splinelayer.parameters()])
            req=splinecomm.Iallreduce(MPI.IN_PLACE, buf, MPI.SUM)

        # Finish up communication. TODO: Queue all requests.
        # for i, splinecomm in enumerate(self.fwd_app.spline_comm_vec):
          # if splinecomm != MPI.COMM_NULL:
            MPI.Request.Wait(req)
            utils.unpack_buffer([p.grad for p in splinelayer.parameters()], buf)

      self.grads = []

      # preserve the layerwise structure, to ease communication
      # - note the prection of the 'None' case, this is so that individual layers
      # - can have gradient's turned off
      my_params = self.fwd_app.parameters()
      for sublist in my_params:
        sub_gradlist = [] 
        for item in sublist:
          if item.grad is not None:
            sub_gradlist += [ item.grad.clone() ] 
          else:
            sub_gradlist += [ None ]

        self.grads += [ sub_gradlist ]
      # end for sublist
      # print(self.getMPIComm().Get_rank(), " self.grads=", self.grads)

      for l in self.fwd_app.layer_models:
         if l==None: continue
         l.zero_grad()

    except:
      print('\n**** Torchbraid Internal Exception ****\n')
      traceback.print_exc()

    return f
  # end forward

  def eval(self,w,tstart,tstop,level,done):
    """
    Evaluate the adjoint problem for a single time step. Here 'w' is the
    adjoint solution. The variables 'x' and 'y' refer to the forward
    problem solutions at the beginning (x) and end (y) of the type step.
    """
    try:
        # print(self.fwd_app.my_rank, ": BWDeval level ", level, " ", tstart, "->", tstop, "done", done)
          
        # we need to adjust the time step values to reverse with the adjoint
        # this is so that the renumbering used by the backward problem is properly adjusted
        (t_y,t_x),layer = self.fwd_app.getPrimalWithGrad(self.Tf-tstop,
                                                         self.Tf-tstart)
                                                         
        # print(self.fwd_app.my_rank, "--> FWD with layer ", [p.data for p in layer.parameters()])

        # t_x should have no gradient (for memory reasons)
        assert(t_x.grad is None)

        # we are going to change the required gradient, make sure they return
        # to where they started!
        required_grad_state = []

        # play with the layers gradient to make sure they are on apprpriately
        for p in layer.parameters(): 
          required_grad_state += [p.requires_grad]
          if done==1:
            if not p.grad is None:
              p.grad.data.zero_()
          else:
            # if you are not done, compute no parameter gradients
            p.requires_grad = False

        # perform adjoint computations
        t_w = w.tensor()
        t_w.requires_grad = False
        t_y.backward(t_w)

        # The above set's the gradient of the layer.parameters(), which, in case of SpliNet, is the templayer -> need to spread those sensitivities to the layer_models
        if self.fwd_app.splinet and done==1:
          with torch.no_grad(): # No idea if this is actually needed here... 
            splines, k = self.fwd_app.splinebasis.eval(self.Tf-tstop)
            # Spread derivavites to d+1 non-zero splines(t) times weights:
            # \bar L_{k+l} += splines[l] * layer.parameters().gradient
            for l in range(len(splines)): 
              # Get the layer whose gradient is to be updated
              layermodel_localID = k + l - self.fwd_app.start_layer
              if (self.Tf-tstop == 0.0) and l==len(splines)-1: # There is one more spline at Tf, which is zero at Tf and therefore it is not stored. Skip. 
                continue
              assert layermodel_localID >= 0 and layermodel_localID < len(self.fwd_app.layer_models)
              layer_out = self.fwd_app.layer_models[layermodel_localID]

              # Update the gradient of this layer
              for dest, src in zip(list(layer_out.parameters()), list(layer.parameters())):  
                if dest.grad == None:
                  dest.grad = src.grad * splines[l]
                else:
                  dest.grad.add_(src.grad, alpha=splines[l])


        # this little bit of pytorch magic ensures the gradient isn't
        # stored too long in this calculation (in particulcar setting
        # the grad to None after saving it and returning it to braid)
        t_w.copy_(t_x.grad.detach()) 

        for p,s in zip(layer.parameters(),required_grad_state):
          p.requires_grad = s
    except:
      print('\n**** Torchbraid Internal Exception: ' 
           +'backward eval: rank={}, level={}, time interval=({:.2f},{:.2f}) ****\n'.format(self.fwd_app.my_rank,level,tstart,tstop))
      traceback.print_exc()
  # end eval
>>>>>>> 02a7fc5f

# end BackwardODENetApp<|MERGE_RESOLUTION|>--- conflicted
+++ resolved
@@ -43,8 +43,6 @@
 
 from mpi4py import MPI
 
-<<<<<<< HEAD
-=======
 class ForwardODENetApp(BraidApp):
 
   def __init__(self,comm,local_num_steps,Tf,max_levels,max_iters,timer_manager,spatial_ref_pair=None, layer_block=None, nsplines=0, splinedegree=1):
@@ -192,7 +190,6 @@
 
   def initializeVector(self,t,x):
     self.setVectorWeights(t,x)
->>>>>>> 02a7fc5f
 
 class ForwardODENetApp(BraidApp):
 
@@ -202,18 +199,7 @@
         BraidApp.__init__(self, 'FWDApp', comm, local_num_steps, Tf, max_levels,
                           max_iters, spatial_ref_pair=spatial_ref_pair, require_storage=True)
 
-<<<<<<< HEAD
-        # note that a simple equals would result in a shallow copy...bad!
-        self.layer_models = [l for l in layer_models]
-
-        comm = self.getMPIComm()
-        my_rank = self.getMPIComm().Get_rank()
-        num_ranks = self.getMPIComm().Get_size()
-        self.my_rank = my_rank
-        self.layer_block = layer_block
-=======
       y = self.runBraid(x)
->>>>>>> 02a7fc5f
 
         # need access to this in order to coarsen state vectors up from the fine grid
         # for getPrimalWithGrad
@@ -227,207 +213,6 @@
         # add a sentinal at the end
         self.layer_models.append(None)
 
-<<<<<<< HEAD
-        # build up the core
-        self.py_core = self.initCore()
-
-        self.timer_manager = timer_manager
-        self.use_deriv = False
-
-        self.parameter_shapes = []
-        for p in layer_models[0].parameters():
-            self.parameter_shapes += [p.data.size()]
-
-        self.temp_layer = layer_block()
-        self.clearTempLayerWeights()
-    # end __init__
-
-    def __del__(self):
-        pass
-
-    def getTensorShapes(self):
-        return list(self.shape0)+self.parameter_shapes
-
-    def setVectorWeights(self, t, tf, level, x):
-        layer = self.getLayer(t, tf, level)
-        if layer != None:
-            weights = [p.data for p in layer.parameters()]
-        else:
-            weights = []
-        x.addWeightTensors(weights)
-
-    def clearTempLayerWeights(self):
-        layer = self.temp_layer
-
-        for dest_p in list(layer.parameters()):
-            dest_p.data = torch.empty(())
-    # end setLayerWeights
-
-    def setLayerWeights(self, t, tf, level, weights):
-        layer = self.getLayer(t, tf, level)
-
-        with torch.no_grad():
-            for dest_p, src_w in zip(list(layer.parameters()), weights):
-                dest_p.data = src_w
-    # end setLayerWeights
-
-    def initializeVector(self, t, x):
-        self.setVectorWeights(t, 0.0, 0, x)
-
-    def updateParallelWeights(self):
-        # send everything to the left (this helps with the adjoint method)
-        comm = self.getMPIComm()
-        my_rank = self.getMPIComm().Get_rank()
-        num_ranks = self.getMPIComm().Get_size()
-
-        if my_rank > 0:
-            comm.send(
-                list(self.layer_models[0].parameters()), dest=my_rank-1, tag=22)
-        if my_rank < num_ranks-1:
-            neighbor_model = comm.recv(source=my_rank+1, tag=22)
-            new_model = self.layer_block()
-            with torch.no_grad():
-                for dest_p, src_w in zip(list(new_model.parameters()), neighbor_model):
-                    dest_p.data = src_w
-            self.layer_models[-1] = new_model
-
-    def run(self, x):
-        # turn on derivative path (as requried)
-        self.use_deriv = self.training
-
-        # run the braid solver
-        with self.timer("runBraid"):
-
-            # do boundary exchange for parallel weights
-            if self.use_deriv:
-                self.updateParallelWeights()
-
-            y = self.runBraid(x)
-
-            # reset derivative papth
-            self.use_deriv = False
-
-        if y is not None:
-            return y[0]
-        else:
-            return None
-    # end forward
-
-    def timer(self, name):
-        return self.timer_manager.timer("ForWD::"+name)
-
-    def getLayer(self, t, tf, level):
-        index = self.getLocalTimeStepIndex(t, tf, level)
-        if index < 0:
-            #pre_str = "\n{}: WARNING: getLayer index negative at {}: {}\n".format(self.my_rank,t,index)
-            #stack_str = utils.stack_string('{}: |- '.format(self.my_rank))
-            # print(pre_str+stack_str)
-            return self.temp_layer
-
-        return self.layer_models[index]
-
-    def parameters(self):
-        params = []
-        for l in self.layer_models:
-            if l != None:
-                params += [list(l.parameters())]
-
-        return params
-
-    def eval(self, y, tstart, tstop, level, done, x=None):
-        """
-        Method called by "my_step" in braid. This is
-        required to propagate from tstart to tstop, with the initial
-        condition x. The level is defined by braid
-        """
-
-        # this function is used twice below to define an in place evaluation
-        def in_place_eval(t_y, tstart, tstop, level, t_x=None):
-            # get some information about what to do
-            dt = tstop-tstart
-            layer = self.getLayer(tstart, tstop, level)  # resnet "basic block"
-            dx = pi/(t_y.size()[-2] + 1)
-            dy = pi/(t_y.size()[-1] + 1)
-
-            # print(self.my_rank, ": FWDeval level ", level, " ", tstart, "->", tstop, " using layer ", layer.getID(), ": ", layer.linearlayer.weight[0].data)
-            if t_x == None:
-                t_x = t_y
-            else:
-                t_y.copy_(t_x)
-
-            q = dt/(dx*dy) * layer(t_x)           # scale by cfl number
-            # q = dt * layer(t_x)                 # default
-            t_y.add_(q)
-
-            del q
-        # end in_place_eval
-
-        # there are two paths by which eval is called:
-        #  1. x is a BraidVector: my step has called this method
-        #  2. x is a torch tensor: called internally (probably for the adjoint)
-
-        if isinstance(y, BraidVector):
-            self.setLayerWeights(tstart, tstop, level, y.weightTensors())
-
-            t_y = y.tensor().detach()
-
-            # no gradients are necessary here, so don't compute them
-            with torch.no_grad():
-                in_place_eval(t_y, tstart, tstop, level)
-
-            if y.getSendFlag():
-                self.clearTempLayerWeights()
-
-                y.releaseWeightTensors()
-                y.setSendFlag(False)
-            # wipe out any sent information
-
-            self.setVectorWeights(tstop, 0.0, level, y)
-
-        else:
-            x.requires_grad = True
-            with torch.enable_grad():
-                in_place_eval(y, tstart, tstop, level, t_x=x)
-    # end eval
-
-    def getPrimalWithGrad(self, tstart, tstop, level):
-        """ 
-        Get the forward solution associated with this
-        time step and also get its derivative. This is
-        used by the BackwardApp in computation of the
-        adjoint (backprop) state and parameter derivatives.
-        Its intent is to abstract the forward solution
-        so it can be stored internally instead of
-        being recomputed.
-        """
-        try:
-            layer = self.getLayer(tstart, tstop, level)
-
-            # get state from fine-grid, then coarsen appropriately
-            b_x = self.getUVector(0, tstart)
-            t_x = b_x.tensor()
-
-            if self.spatial_coarsen:
-                for l in range(level):
-                    t_x = self.spatial_coarsen(t_x, l)
-
-            self.setLayerWeights(tstart, tstop, level, b_x.weightTensors())
-
-            x = t_x.detach()
-            y = t_x.detach().clone()
-
-            x.requires_grad = t_x.requires_grad
-
-            self.eval(y, tstart, tstop, 0, done=0, x=x)
-        except:
-            print(f'\n*** {tstart}, {tstop}, {level} ***\n')
-            sys.stdout.flush()
-            traceback.print_exc()
-            sys.stdout.flush()
-
-        return (y, x), layer
-    # end getPrimalWithGrad
-=======
   def parameters(self):
     params = []
     for l in self.layer_models:
@@ -494,7 +279,6 @@
       y = x + dt * layer(x)
     return (y, x), layer
   # end getPrimalWithGrad
->>>>>>> 02a7fc5f
 
 # end ForwardODENetApp
 
@@ -503,126 +287,6 @@
 
 class BackwardODENetApp(BraidApp):
 
-<<<<<<< HEAD
-    def __init__(self, fwd_app, timer_manager):
-        # call parent constructor
-        BraidApp.__init__(self, 'BWDApp',
-                          fwd_app.getMPIComm(),
-                          fwd_app.local_num_steps,
-                          fwd_app.Tf,
-                          fwd_app.max_levels,
-                          fwd_app.max_iters,
-                          spatial_ref_pair=fwd_app.spatial_ref_pair)
-
-        self.fwd_app = fwd_app
-
-        # build up the core
-        self.py_core = self.initCore()
-
-        # reverse ordering for adjoint/backprop
-        self.setRevertedRanks(1)
-
-        # force evaluation of gradients at end of up-cycle
-        self.finalRelax()
-
-        self.timer_manager = timer_manager
-    # end __init__
-
-    def __del__(self):
-        self.fwd_app = None
-
-    def getTensorShapes(self):
-        return self.shape0
-
-    def timer(self, name):
-        return self.timer_manager.timer("BckWD::"+name)
-
-    def run(self, x):
-
-        try:
-            f = self.runBraid(x)
-            if f is not None:
-                f = f[0]
-
-            # this code is due to how braid decomposes the backwards problem
-            # The ownership of the time steps is shifted to the left (and no longer balanced)
-            first = 1
-            if self.getMPIComm().Get_rank() == 0:
-                first = 0
-
-            self.grads = []
-
-            # preserve the layerwise structure, to ease communication
-            # - note the prection of the 'None' case, this is so that individual layers
-            # - can have gradient's turned off
-            my_params = self.fwd_app.parameters()
-            for sublist in my_params[first:]:
-                sub_gradlist = []
-                for item in sublist:
-                    if item.grad is not None:
-                        sub_gradlist += [item.grad.clone()]
-                    else:
-                        sub_gradlist += [None]
-
-                self.grads += [sub_gradlist]
-            # end for sublist
-
-            for l in self.fwd_app.layer_models:
-                if l == None:
-                    continue
-                l.zero_grad()
-        except:
-            print('\n**** Torchbraid Internal Exception ****\n')
-            traceback.print_exc()
-
-        return f
-    # end forward
-
-    def eval(self, w, tstart, tstop, level, done):
-        """
-        Evaluate the adjoint problem for a single time step. Here 'w' is the
-        adjoint solution. The variables 'x' and 'y' refer to the forward
-        problem solutions at the beginning (x) and end (y) of the type step.
-        """
-        try:
-            # we need to adjust the time step values to reverse with the adjoint
-            # this is so that the renumbering used by the backward problem is properly adjusted
-            (t_y, t_x), layer = self.fwd_app.getPrimalWithGrad(
-                self.Tf-tstop, self.Tf-tstart, level)
-            # t_x should have no gradient (for memory reasons)
-            assert(t_x.grad is None)
-
-            # we are going to change the required gradient, make sure they return
-            # to where they started!
-            required_grad_state = []
-
-            # play with the layers gradient to make sure they are on appropriately
-            for p in layer.parameters():
-                required_grad_state += [p.requires_grad]
-                if done == 1:
-                    if not p.grad is None:
-                        p.grad.data.zero_()
-                else:
-                    # if you are not on the fine level, compute no parameter gradients
-                    p.requires_grad = False
-
-            # perform adjoint computation
-            t_w = w.tensor()
-            t_w.requires_grad = False
-            t_y.backward(t_w)
-
-            # this little bit of pytorch magic ensures the gradient isn't
-            # stored too long in this calculation (in particulcar setting
-            # the grad to None after saving it and returning it to braid)
-            t_w.copy_(t_x.grad.detach())
-
-            for p, s in zip(layer.parameters(), required_grad_state):
-                p.requires_grad = s
-        except:
-            print('\n**** Torchbraid Internal Exception ****\n')
-            traceback.print_exc()
-    # end eval
-=======
   def __init__(self,fwd_app,timer_manager):
     # call parent constructor
     BraidApp.__init__(self,'BWDApp',
@@ -781,6 +445,5 @@
            +'backward eval: rank={}, level={}, time interval=({:.2f},{:.2f}) ****\n'.format(self.fwd_app.my_rank,level,tstart,tstop))
       traceback.print_exc()
   # end eval
->>>>>>> 02a7fc5f
 
 # end BackwardODENetApp