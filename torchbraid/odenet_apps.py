# @HEADER
# ************************************************************************
#
#                        Torchbraid v. 0.1
#
# Copyright 2020 National Technology & Engineering Solutions of Sandia, LLC
# (NTESS). Under the terms of Contract DE-NA0003525 with NTESS, the U.S.
# Government retains certain rights in this software.
#
# Torchbraid is licensed under 3-clause BSD terms of use:
#
# Redistribution and use in source and binary forms, with or without
# modification, are permitted provided that the following conditions are
# met:
#
# 1. Redistributions of source code must retain the above copyright
# notice, this list of conditions and the following disclaimer.
#
# 2. Redistributions in binary form must reproduce the above copyright
# notice, this list of conditions and the following disclaimer in the
# documentation and/or other materials provided with the distribution.
#
# 3. Neither the name National Technology & Engineering Solutions of Sandia,
# LLC nor the names of the contributors may be used to endorse or promote
# products derived from this software without specific prior written permission.
#
# Questions? Contact Eric C. Cyr (eccyr@sandia.gov)
#
# ************************************************************************
# @HEADER

import torch
from math import pi
from torchbraid.braid_vector import BraidVector
from torchbraid.torchbraid_app import BraidApp
# import torchbraid.utils

import sys
import traceback
import resource
import copy
from bsplines import BsplineBasis

from mpi4py import MPI

<<<<<<< HEAD
=======
class ForwardODENetApp(BraidApp):

  def __init__(self,comm,local_num_steps,Tf,max_levels,max_iters,timer_manager,spatial_ref_pair=None, layer_block=None, nsplines=0, splinedegree=1):
    """
    """
    BraidApp.__init__(self,'FWDApp',comm,local_num_steps,Tf,max_levels,max_iters,spatial_ref_pair=spatial_ref_pair,require_storage=True)

    sys.stdout.flush()

    comm          = self.getMPIComm()
    my_rank       = self.getMPIComm().Get_rank()
    num_ranks     = self.getMPIComm().Get_size()
    self.my_rank = my_rank
    self.layer_block = layer_block

    # If this is a SpliNet, create spline basis and overwrite local self.start_layer/end_layer 
    self.splinet = False
    if nsplines>0:
      self.splinet = True
      if comm.Get_rank() == 0:
        print("Torchbraid will create a SpliNet with ", nsplines, " spline basis functions of degree", splinedegree)

      self.splinebasis = BsplineBasis(nsplines, splinedegree, Tf)
      spline_dknots = Tf / (nsplines - splinedegree) # spacing of spline knots
      if comm.Get_rank() == 0: # First processor's time-interval includes t0_local=0.0. Others exclude t0_local, owning only (t0_local, tf_local]!
        self.start_layer = int( (self.t0_local ) / spline_dknots )
      else:
        self.start_layer = int( (self.t0_local + self.dt) / spline_dknots )
      if comm.Get_rank() == num_ranks-1: # Last processor's time-interval excludes tf_local because no step is being done from there.
        self.end_layer = int( (self.tf_local - self.dt ) / spline_dknots ) + splinedegree
      else:
        self.end_layer = int( (self.tf_local ) / spline_dknots ) + splinedegree

    # Number of locally stored layers
    owned_layers = self.end_layer-self.start_layer+1
    if my_rank==num_ranks-1 and not self.splinet:
      # the last time step should not create a layer, there is no step being
      # taken on that final step
      owned_layers -= 1

    # Now creating the trainable layers
    self.layer_models = [self.layer_block() for _ in range(owned_layers)]

    self.timer_manager = timer_manager
    self.use_deriv = False

    self.parameter_shapes = []
    for p in self.layer_models[0].parameters(): 
      self.parameter_shapes += [p.data.size()]

    self.temp_layer = layer_block()
    self.clearTempLayerWeights()


    # If this is a SpliNet, create communicators for shared weights
    if self.splinet:
      # For each spline basis function, create one communicator that contains all processors that store this spline.
      self.spline_comm_vec = []
      for i in range(nsplines):
        group = comm.Get_group()  # all processors, then exclude those who don't store i
        exclude = []
        for k in range(comm.Get_size()):
          # recompute start_layer and end_layer for all other processors.
          dt = Tf/(local_num_steps*comm.Get_size())
          t0loc = k*local_num_steps*dt  
          tfloc = (k+1)*local_num_steps*dt
          if k == 0:
            startlayer = int( t0loc / spline_dknots )
          else :
            startlayer = int( (t0loc+self.dt) / spline_dknots )
          endlayer = int( tfloc / spline_dknots ) + splinedegree
          if k == comm.Get_size()-1:
            endlayer = endlayer-1
          if i < startlayer or i > endlayer:
            exclude.append(k)
        newgroup = group.Excl(exclude)
        # Finally create the communicator and store it. 
        thiscomm = comm.Create(newgroup) # This will be MPI.COMM_NULL on all processors that are excluded
        self.spline_comm_vec.append(thiscomm)  
      
      # for i,commsp in enumerate(self.spline_comm_vec):
      #   if commsp != MPI.COMM_NULL:
      #     # print(comm.Get_rank(), ": In communicator ", i, ": I'm rank ", self.spline_comm_vec[i].Get_rank(), "out of", self.spline_comm_vec[i].Get_size())
      #     if commsp.Get_rank() == 0:
      #       print("comm ", i," has size ", commsp.Get_size())
  # end __init__

  def __del__(self):
    pass

  def getTensorShapes(self):
    return list(self.shape0)+self.parameter_shapes

  def setVectorWeights(self,t,x):

    if self.splinet: 
      # Evaluate the splines at time t and get interval k such that t \in [\tau_k, \tau_k+1] for splineknots \tau
      with torch.no_grad():
        splines, k = self.splinebasis.eval(t)
        # Add up sum over p+1 non-zero splines(t) times weights coeffients, l=0,\dots,p
        l = 0 # first one here, because I didn't know how to set the shape of 'weights' correctly...
        layermodel_localID = k + l - self.start_layer
        assert layermodel_localID >= 0 and layermodel_localID < len(self.layer_models)
        layer = self.layer_models[layermodel_localID]
        weights = [splines[l] * p.data for p in layer.parameters()] # l=0
        # others: l=1,dots, p
        for l in range(1,len(splines)):
          layermodel_localID = k + l - self.start_layer
          if t== self.Tf and l==len(splines)-1: # There is one more spline at Tf, which is zero at Tf and therefore it is not stored. Skip. 
            continue
          assert layermodel_localID >= 0 and layermodel_localID < len(self.layer_models)
          layer = self.layer_models[layermodel_localID]
          for dest_w, src_p in zip(weights, list(layer.parameters())):  
              dest_w.add_(src_p.data, alpha=splines[l])

    else: 
      layer_index = self.getGlobalTimeIndex(t) - self.start_layer
      if layer_index<len(self.layer_models) and layer_index>=0:
        layer = self.layer_models[layer_index]
      else:
        layer = None

      if layer!=None:
        weights = [p.data for p in layer.parameters()]
      else:
        weights = []

    x.addWeightTensors(weights)
  # end setVectorWeights

  def clearTempLayerWeights(self):
    layer = self.temp_layer

    for dest_p in list(layer.parameters()):
      dest_p.data = torch.empty(())
  # end clearTempLayerWeights

  def setLayerWeights(self,t,tf,level,weights):
    layer = self.temp_layer

    with torch.no_grad():
      for dest_p,src_w in zip(list(layer.parameters()),weights):
        dest_p.data = src_w
  # end setLayerWeights

  def initializeVector(self,t,x):
    self.setVectorWeights(t,x)
>>>>>>> 02a7fc5f

class ForwardODENetApp(BraidApp):

    def __init__(self, comm, layer_models, local_num_steps, Tf, max_levels, max_iters, timer_manager, spatial_ref_pair=None, layer_block=None, sc_levels=None):
        """
        """
        BraidApp.__init__(self, 'FWDApp', comm, local_num_steps, Tf, max_levels,
                          max_iters, spatial_ref_pair=spatial_ref_pair, require_storage=True)

<<<<<<< HEAD
        # note that a simple equals would result in a shallow copy...bad!
        self.layer_models = [l for l in layer_models]

        comm = self.getMPIComm()
        my_rank = self.getMPIComm().Get_rank()
        num_ranks = self.getMPIComm().Get_size()
        self.my_rank = my_rank
        self.layer_block = layer_block
=======
      y = self.runBraid(x)
>>>>>>> 02a7fc5f

        # need access to this in order to coarsen state vectors up from the fine grid
        # for getPrimalWithGrad
        if spatial_ref_pair is not None:
            self.spatial_coarsen = spatial_ref_pair[0]
            self.sc_levels = sc_levels
        else:
            self.spatial_coarsen = None
            self.sc_levels = None

        # add a sentinal at the end
        self.layer_models.append(None)

<<<<<<< HEAD
        # build up the core
        self.py_core = self.initCore()

        self.timer_manager = timer_manager
        self.use_deriv = False

        self.parameter_shapes = []
        for p in layer_models[0].parameters():
            self.parameter_shapes += [p.data.size()]

        self.temp_layer = layer_block()
        self.clearTempLayerWeights()
    # end __init__

    def __del__(self):
        pass

    def getTensorShapes(self):
        return list(self.shape0)+self.parameter_shapes

    def setVectorWeights(self, t, tf, level, x):
        layer = self.getLayer(t, tf, level)
        if layer != None:
            weights = [p.data for p in layer.parameters()]
        else:
            weights = []
        x.addWeightTensors(weights)

    def clearTempLayerWeights(self):
        layer = self.temp_layer

        for dest_p in list(layer.parameters()):
            dest_p.data = torch.empty(())
    # end setLayerWeights

    def setLayerWeights(self, t, tf, level, weights):
        layer = self.getLayer(t, tf, level)

        with torch.no_grad():
            for dest_p, src_w in zip(list(layer.parameters()), weights):
                dest_p.data = src_w
    # end setLayerWeights

    def initializeVector(self, t, x):
        self.setVectorWeights(t, 0.0, 0, x)

    def updateParallelWeights(self):
        # send everything to the left (this helps with the adjoint method)
        comm = self.getMPIComm()
        my_rank = self.getMPIComm().Get_rank()
        num_ranks = self.getMPIComm().Get_size()

        if my_rank > 0:
            comm.send(
                list(self.layer_models[0].parameters()), dest=my_rank-1, tag=22)
        if my_rank < num_ranks-1:
            neighbor_model = comm.recv(source=my_rank+1, tag=22)
            new_model = self.layer_block()
            with torch.no_grad():
                for dest_p, src_w in zip(list(new_model.parameters()), neighbor_model):
                    dest_p.data = src_w
            self.layer_models[-1] = new_model

    def run(self, x):
        # turn on derivative path (as requried)
        self.use_deriv = self.training

        # run the braid solver
        with self.timer("runBraid"):

            # do boundary exchange for parallel weights
            if self.use_deriv:
                self.updateParallelWeights()

            y = self.runBraid(x)

            # reset derivative papth
            self.use_deriv = False

        if y is not None:
            return y[0]
        else:
            return None
    # end forward

    def timer(self, name):
        return self.timer_manager.timer("ForWD::"+name)

    def getLayer(self, t, tf, level):
        index = self.getLocalTimeStepIndex(t, tf, level)
        if index < 0:
            #pre_str = "\n{}: WARNING: getLayer index negative at {}: {}\n".format(self.my_rank,t,index)
            #stack_str = utils.stack_string('{}: |- '.format(self.my_rank))
            # print(pre_str+stack_str)
            return self.temp_layer

        return self.layer_models[index]

    def parameters(self):
        params = []
        for l in self.layer_models:
            if l != None:
                params += [list(l.parameters())]

        return params

    def eval(self, y, tstart, tstop, level, done, x=None):
        """
        Method called by "my_step" in braid. This is
        required to propagate from tstart to tstop, with the initial
        condition x. The level is defined by braid
        """

        # this function is used twice below to define an in place evaluation
        def in_place_eval(t_y, tstart, tstop, level, t_x=None):
            # get some information about what to do
            dt = tstop-tstart
            layer = self.getLayer(tstart, tstop, level)  # resnet "basic block"
            dx = pi/(t_y.size()[-2] + 1)
            dy = pi/(t_y.size()[-1] + 1)

            # print(self.my_rank, ": FWDeval level ", level, " ", tstart, "->", tstop, " using layer ", layer.getID(), ": ", layer.linearlayer.weight[0].data)
            if t_x == None:
                t_x = t_y
            else:
                t_y.copy_(t_x)

            q = dt/(dx*dy) * layer(t_x)           # scale by cfl number
            # q = dt * layer(t_x)                 # default
            t_y.add_(q)

            del q
        # end in_place_eval

        # there are two paths by which eval is called:
        #  1. x is a BraidVector: my step has called this method
        #  2. x is a torch tensor: called internally (probably for the adjoint)

        if isinstance(y, BraidVector):
            self.setLayerWeights(tstart, tstop, level, y.weightTensors())

            t_y = y.tensor().detach()

            # no gradients are necessary here, so don't compute them
            with torch.no_grad():
                in_place_eval(t_y, tstart, tstop, level)

            if y.getSendFlag():
                self.clearTempLayerWeights()

                y.releaseWeightTensors()
                y.setSendFlag(False)
            # wipe out any sent information

            self.setVectorWeights(tstop, 0.0, level, y)

        else:
            x.requires_grad = True
            with torch.enable_grad():
                in_place_eval(y, tstart, tstop, level, t_x=x)
    # end eval

    def getPrimalWithGrad(self, tstart, tstop, level):
        """ 
        Get the forward solution associated with this
        time step and also get its derivative. This is
        used by the BackwardApp in computation of the
        adjoint (backprop) state and parameter derivatives.
        Its intent is to abstract the forward solution
        so it can be stored internally instead of
        being recomputed.
        """
        try:
            layer = self.getLayer(tstart, tstop, level)

            # get state from fine-grid, then coarsen appropriately
            b_x = self.getUVector(0, tstart)
            t_x = b_x.tensor()

            if self.spatial_coarsen:
                for l in range(level):
                    t_x = self.spatial_coarsen(t_x, l)

            self.setLayerWeights(tstart, tstop, level, b_x.weightTensors())

            x = t_x.detach()
            y = t_x.detach().clone()

            x.requires_grad = t_x.requires_grad

            self.eval(y, tstart, tstop, 0, done=0, x=x)
        except:
            print(f'\n*** {tstart}, {tstop}, {level} ***\n')
            sys.stdout.flush()
            traceback.print_exc()
            sys.stdout.flush()

        return (y, x), layer
    # end getPrimalWithGrad
=======
  def parameters(self):
    params = []
    for l in self.layer_models:
      if l!=None:
        params += [list(l.parameters())]

    return params

  def eval(self,y,tstart,tstop,level,done,x=None):
    """
    Method called by "my_step" in braid. This is
    required to propagate from tstart to tstop, with the initial
    condition x. The level is defined by braid
    """

    # print(self.my_rank, ": FWDeval level ", level, " ", tstart, "->", tstop)
    self.setLayerWeights(tstart,tstop,level,y.weightTensors())
    layer = self.temp_layer
    # print(self.my_rank, ": FWDeval level ", level, " ", tstart, "->", tstop, [p.data for p in layer.parameters()])

    t_y = y.tensor().detach()

    # no gradients are necessary here, so don't compute them
    dt = tstop-tstart
    with torch.no_grad():
      k = torch.norm(t_y).item()
      q = dt*layer(t_y)
      kq = torch.norm(q).item()
      t_y.add_(q)
      del q

    # This connects weights at tstop with the vector y. For a SpliNet, the weights at tstop are evaluated using the spline basis function. 
    self.setVectorWeights(tstop,y)
  # end eval

  def getPrimalWithGrad(self,tstart,tstop):
    """ 
    Get the forward solution associated with this
    time step and also get its derivative. This is
    used by the BackwardApp in computation of the
    adjoint (backprop) state and parameter derivatives.
    """

    b_x = self.getUVector(0,tstart)

    # Set the layer at tstart. For a SpliNet, get the layer weights from x at tstart, otherwise, get layer and weights from storage.
    if self.splinet:
      self.clearTempLayerWeights()
      self.setLayerWeights(tstart,tstop,0,b_x.weightTensors())
      layer = self.temp_layer
    else:
      ts_index = self.getGlobalTimeIndex(tstart)-self.start_layer
      assert(ts_index<len(self.layer_models))
      assert(ts_index >= 0)
      layer = self.layer_models[ts_index]

    t_x = b_x.tensor()
    x = t_x.detach()
    y = t_x.detach().clone()

    x.requires_grad = True 
    dt = tstop-tstart
    with torch.enable_grad():
      y = x + dt * layer(x)
    return (y, x), layer
  # end getPrimalWithGrad
>>>>>>> 02a7fc5f

# end ForwardODENetApp

##############################################################


class BackwardODENetApp(BraidApp):

<<<<<<< HEAD
    def __init__(self, fwd_app, timer_manager):
        # call parent constructor
        BraidApp.__init__(self, 'BWDApp',
                          fwd_app.getMPIComm(),
                          fwd_app.local_num_steps,
                          fwd_app.Tf,
                          fwd_app.max_levels,
                          fwd_app.max_iters,
                          spatial_ref_pair=fwd_app.spatial_ref_pair)

        self.fwd_app = fwd_app

        # build up the core
        self.py_core = self.initCore()

        # reverse ordering for adjoint/backprop
        self.setRevertedRanks(1)

        # force evaluation of gradients at end of up-cycle
        self.finalRelax()

        self.timer_manager = timer_manager
    # end __init__

    def __del__(self):
        self.fwd_app = None

    def getTensorShapes(self):
        return self.shape0

    def timer(self, name):
        return self.timer_manager.timer("BckWD::"+name)

    def run(self, x):

        try:
            f = self.runBraid(x)
            if f is not None:
                f = f[0]

            # this code is due to how braid decomposes the backwards problem
            # The ownership of the time steps is shifted to the left (and no longer balanced)
            first = 1
            if self.getMPIComm().Get_rank() == 0:
                first = 0

            self.grads = []

            # preserve the layerwise structure, to ease communication
            # - note the prection of the 'None' case, this is so that individual layers
            # - can have gradient's turned off
            my_params = self.fwd_app.parameters()
            for sublist in my_params[first:]:
                sub_gradlist = []
                for item in sublist:
                    if item.grad is not None:
                        sub_gradlist += [item.grad.clone()]
                    else:
                        sub_gradlist += [None]

                self.grads += [sub_gradlist]
            # end for sublist

            for l in self.fwd_app.layer_models:
                if l == None:
                    continue
                l.zero_grad()
        except:
            print('\n**** Torchbraid Internal Exception ****\n')
            traceback.print_exc()

        return f
    # end forward

    def eval(self, w, tstart, tstop, level, done):
        """
        Evaluate the adjoint problem for a single time step. Here 'w' is the
        adjoint solution. The variables 'x' and 'y' refer to the forward
        problem solutions at the beginning (x) and end (y) of the type step.
        """
        try:
            # we need to adjust the time step values to reverse with the adjoint
            # this is so that the renumbering used by the backward problem is properly adjusted
            (t_y, t_x), layer = self.fwd_app.getPrimalWithGrad(
                self.Tf-tstop, self.Tf-tstart, level)
            # t_x should have no gradient (for memory reasons)
            assert(t_x.grad is None)

            # we are going to change the required gradient, make sure they return
            # to where they started!
            required_grad_state = []

            # play with the layers gradient to make sure they are on appropriately
            for p in layer.parameters():
                required_grad_state += [p.requires_grad]
                if done == 1:
                    if not p.grad is None:
                        p.grad.data.zero_()
                else:
                    # if you are not on the fine level, compute no parameter gradients
                    p.requires_grad = False

            # perform adjoint computation
            t_w = w.tensor()
            t_w.requires_grad = False
            t_y.backward(t_w)

            # this little bit of pytorch magic ensures the gradient isn't
            # stored too long in this calculation (in particulcar setting
            # the grad to None after saving it and returning it to braid)
            t_w.copy_(t_x.grad.detach())

            for p, s in zip(layer.parameters(), required_grad_state):
                p.requires_grad = s
        except:
            print('\n**** Torchbraid Internal Exception ****\n')
            traceback.print_exc()
    # end eval
=======
  def __init__(self,fwd_app,timer_manager):
    # call parent constructor
    BraidApp.__init__(self,'BWDApp',
                           fwd_app.getMPIComm(),
                           fwd_app.local_num_steps,
                           fwd_app.Tf,
                           fwd_app.max_levels,
                           fwd_app.max_iters,
                           spatial_ref_pair=fwd_app.spatial_ref_pair)

    self.fwd_app = fwd_app

    # build up the core
    self.initCore()

    # reverse ordering for adjoint/backprop
    self.setRevertedRanks(1)

    # force evaluation of gradients at end of up-cycle
    self.finalRelax()

    self.timer_manager = timer_manager
  # end __init__

  def __del__(self):
    self.fwd_app = None

  def getTensorShapes(self):
    return self.shape0

  def timer(self,name):
    return self.timer_manager.timer("BckWD::"+name)

  def run(self,x):

    try:
      f = self.runBraid(x)
      if f is not None:
        f = f[0]

      # Communicate the spline gradients here. Alternatively, this could be done in braid_function.py: "backward(ctx, grad_output)" ?
      if self.fwd_app.splinet:
        # req = []
        for i,splinecomm in enumerate(self.fwd_app.spline_comm_vec):
          if splinecomm != MPI.COMM_NULL: 
            # print(splinecomm.Get_rank(), ": I will pack spline ", i)
            # pack the spline into a buffer and initiate non-blocking allredude
            splinelayer = self.fwd_app.layer_models[i - self.fwd_app.start_layer]
            buf = utils.pack_buffer([p.grad for p in splinelayer.parameters()])
            req=splinecomm.Iallreduce(MPI.IN_PLACE, buf, MPI.SUM)

        # Finish up communication. TODO: Queue all requests.
        # for i, splinecomm in enumerate(self.fwd_app.spline_comm_vec):
          # if splinecomm != MPI.COMM_NULL:
            MPI.Request.Wait(req)
            utils.unpack_buffer([p.grad for p in splinelayer.parameters()], buf)

      self.grads = []

      # preserve the layerwise structure, to ease communication
      # - note the prection of the 'None' case, this is so that individual layers
      # - can have gradient's turned off
      my_params = self.fwd_app.parameters()
      for sublist in my_params:
        sub_gradlist = [] 
        for item in sublist:
          if item.grad is not None:
            sub_gradlist += [ item.grad.clone() ] 
          else:
            sub_gradlist += [ None ]

        self.grads += [ sub_gradlist ]
      # end for sublist
      # print(self.getMPIComm().Get_rank(), " self.grads=", self.grads)

      for l in self.fwd_app.layer_models:
         if l==None: continue
         l.zero_grad()

    except:
      print('\n**** Torchbraid Internal Exception ****\n')
      traceback.print_exc()

    return f
  # end forward

  def eval(self,w,tstart,tstop,level,done):
    """
    Evaluate the adjoint problem for a single time step. Here 'w' is the
    adjoint solution. The variables 'x' and 'y' refer to the forward
    problem solutions at the beginning (x) and end (y) of the type step.
    """
    try:
        # print(self.fwd_app.my_rank, ": BWDeval level ", level, " ", tstart, "->", tstop, "done", done)
          
        # we need to adjust the time step values to reverse with the adjoint
        # this is so that the renumbering used by the backward problem is properly adjusted
        (t_y,t_x),layer = self.fwd_app.getPrimalWithGrad(self.Tf-tstop,
                                                         self.Tf-tstart)
                                                         
        # print(self.fwd_app.my_rank, "--> FWD with layer ", [p.data for p in layer.parameters()])

        # t_x should have no gradient (for memory reasons)
        assert(t_x.grad is None)

        # we are going to change the required gradient, make sure they return
        # to where they started!
        required_grad_state = []

        # play with the layers gradient to make sure they are on apprpriately
        for p in layer.parameters(): 
          required_grad_state += [p.requires_grad]
          if done==1:
            if not p.grad is None:
              p.grad.data.zero_()
          else:
            # if you are not done, compute no parameter gradients
            p.requires_grad = False

        # perform adjoint computations
        t_w = w.tensor()
        t_w.requires_grad = False
        t_y.backward(t_w)

        # The above set's the gradient of the layer.parameters(), which, in case of SpliNet, is the templayer -> need to spread those sensitivities to the layer_models
        if self.fwd_app.splinet and done==1:
          with torch.no_grad(): # No idea if this is actually needed here... 
            splines, k = self.fwd_app.splinebasis.eval(self.Tf-tstop)
            # Spread derivavites to d+1 non-zero splines(t) times weights:
            # \bar L_{k+l} += splines[l] * layer.parameters().gradient
            for l in range(len(splines)): 
              # Get the layer whose gradient is to be updated
              layermodel_localID = k + l - self.fwd_app.start_layer
              if (self.Tf-tstop == 0.0) and l==len(splines)-1: # There is one more spline at Tf, which is zero at Tf and therefore it is not stored. Skip. 
                continue
              assert layermodel_localID >= 0 and layermodel_localID < len(self.fwd_app.layer_models)
              layer_out = self.fwd_app.layer_models[layermodel_localID]

              # Update the gradient of this layer
              for dest, src in zip(list(layer_out.parameters()), list(layer.parameters())):  
                if dest.grad == None:
                  dest.grad = src.grad * splines[l]
                else:
                  dest.grad.add_(src.grad, alpha=splines[l])


        # this little bit of pytorch magic ensures the gradient isn't
        # stored too long in this calculation (in particulcar setting
        # the grad to None after saving it and returning it to braid)
        t_w.copy_(t_x.grad.detach()) 

        for p,s in zip(layer.parameters(),required_grad_state):
          p.requires_grad = s
    except:
      print('\n**** Torchbraid Internal Exception: ' 
           +'backward eval: rank={}, level={}, time interval=({:.2f},{:.2f}) ****\n'.format(self.fwd_app.my_rank,level,tstart,tstop))
      traceback.print_exc()
  # end eval
>>>>>>> 02a7fc5f

# end BackwardODENetApp<|MERGE_RESOLUTION|>--- conflicted
+++ resolved
@@ -43,156 +43,6 @@
 
 from mpi4py import MPI
 
-<<<<<<< HEAD
-=======
-class ForwardODENetApp(BraidApp):
-
-  def __init__(self,comm,local_num_steps,Tf,max_levels,max_iters,timer_manager,spatial_ref_pair=None, layer_block=None, nsplines=0, splinedegree=1):
-    """
-    """
-    BraidApp.__init__(self,'FWDApp',comm,local_num_steps,Tf,max_levels,max_iters,spatial_ref_pair=spatial_ref_pair,require_storage=True)
-
-    sys.stdout.flush()
-
-    comm          = self.getMPIComm()
-    my_rank       = self.getMPIComm().Get_rank()
-    num_ranks     = self.getMPIComm().Get_size()
-    self.my_rank = my_rank
-    self.layer_block = layer_block
-
-    # If this is a SpliNet, create spline basis and overwrite local self.start_layer/end_layer 
-    self.splinet = False
-    if nsplines>0:
-      self.splinet = True
-      if comm.Get_rank() == 0:
-        print("Torchbraid will create a SpliNet with ", nsplines, " spline basis functions of degree", splinedegree)
-
-      self.splinebasis = BsplineBasis(nsplines, splinedegree, Tf)
-      spline_dknots = Tf / (nsplines - splinedegree) # spacing of spline knots
-      if comm.Get_rank() == 0: # First processor's time-interval includes t0_local=0.0. Others exclude t0_local, owning only (t0_local, tf_local]!
-        self.start_layer = int( (self.t0_local ) / spline_dknots )
-      else:
-        self.start_layer = int( (self.t0_local + self.dt) / spline_dknots )
-      if comm.Get_rank() == num_ranks-1: # Last processor's time-interval excludes tf_local because no step is being done from there.
-        self.end_layer = int( (self.tf_local - self.dt ) / spline_dknots ) + splinedegree
-      else:
-        self.end_layer = int( (self.tf_local ) / spline_dknots ) + splinedegree
-
-    # Number of locally stored layers
-    owned_layers = self.end_layer-self.start_layer+1
-    if my_rank==num_ranks-1 and not self.splinet:
-      # the last time step should not create a layer, there is no step being
-      # taken on that final step
-      owned_layers -= 1
-
-    # Now creating the trainable layers
-    self.layer_models = [self.layer_block() for _ in range(owned_layers)]
-
-    self.timer_manager = timer_manager
-    self.use_deriv = False
-
-    self.parameter_shapes = []
-    for p in self.layer_models[0].parameters(): 
-      self.parameter_shapes += [p.data.size()]
-
-    self.temp_layer = layer_block()
-    self.clearTempLayerWeights()
-
-
-    # If this is a SpliNet, create communicators for shared weights
-    if self.splinet:
-      # For each spline basis function, create one communicator that contains all processors that store this spline.
-      self.spline_comm_vec = []
-      for i in range(nsplines):
-        group = comm.Get_group()  # all processors, then exclude those who don't store i
-        exclude = []
-        for k in range(comm.Get_size()):
-          # recompute start_layer and end_layer for all other processors.
-          dt = Tf/(local_num_steps*comm.Get_size())
-          t0loc = k*local_num_steps*dt  
-          tfloc = (k+1)*local_num_steps*dt
-          if k == 0:
-            startlayer = int( t0loc / spline_dknots )
-          else :
-            startlayer = int( (t0loc+self.dt) / spline_dknots )
-          endlayer = int( tfloc / spline_dknots ) + splinedegree
-          if k == comm.Get_size()-1:
-            endlayer = endlayer-1
-          if i < startlayer or i > endlayer:
-            exclude.append(k)
-        newgroup = group.Excl(exclude)
-        # Finally create the communicator and store it. 
-        thiscomm = comm.Create(newgroup) # This will be MPI.COMM_NULL on all processors that are excluded
-        self.spline_comm_vec.append(thiscomm)  
-      
-      # for i,commsp in enumerate(self.spline_comm_vec):
-      #   if commsp != MPI.COMM_NULL:
-      #     # print(comm.Get_rank(), ": In communicator ", i, ": I'm rank ", self.spline_comm_vec[i].Get_rank(), "out of", self.spline_comm_vec[i].Get_size())
-      #     if commsp.Get_rank() == 0:
-      #       print("comm ", i," has size ", commsp.Get_size())
-  # end __init__
-
-  def __del__(self):
-    pass
-
-  def getTensorShapes(self):
-    return list(self.shape0)+self.parameter_shapes
-
-  def setVectorWeights(self,t,x):
-
-    if self.splinet: 
-      # Evaluate the splines at time t and get interval k such that t \in [\tau_k, \tau_k+1] for splineknots \tau
-      with torch.no_grad():
-        splines, k = self.splinebasis.eval(t)
-        # Add up sum over p+1 non-zero splines(t) times weights coeffients, l=0,\dots,p
-        l = 0 # first one here, because I didn't know how to set the shape of 'weights' correctly...
-        layermodel_localID = k + l - self.start_layer
-        assert layermodel_localID >= 0 and layermodel_localID < len(self.layer_models)
-        layer = self.layer_models[layermodel_localID]
-        weights = [splines[l] * p.data for p in layer.parameters()] # l=0
-        # others: l=1,dots, p
-        for l in range(1,len(splines)):
-          layermodel_localID = k + l - self.start_layer
-          if t== self.Tf and l==len(splines)-1: # There is one more spline at Tf, which is zero at Tf and therefore it is not stored. Skip. 
-            continue
-          assert layermodel_localID >= 0 and layermodel_localID < len(self.layer_models)
-          layer = self.layer_models[layermodel_localID]
-          for dest_w, src_p in zip(weights, list(layer.parameters())):  
-              dest_w.add_(src_p.data, alpha=splines[l])
-
-    else: 
-      layer_index = self.getGlobalTimeIndex(t) - self.start_layer
-      if layer_index<len(self.layer_models) and layer_index>=0:
-        layer = self.layer_models[layer_index]
-      else:
-        layer = None
-
-      if layer!=None:
-        weights = [p.data for p in layer.parameters()]
-      else:
-        weights = []
-
-    x.addWeightTensors(weights)
-  # end setVectorWeights
-
-  def clearTempLayerWeights(self):
-    layer = self.temp_layer
-
-    for dest_p in list(layer.parameters()):
-      dest_p.data = torch.empty(())
-  # end clearTempLayerWeights
-
-  def setLayerWeights(self,t,tf,level,weights):
-    layer = self.temp_layer
-
-    with torch.no_grad():
-      for dest_p,src_w in zip(list(layer.parameters()),weights):
-        dest_p.data = src_w
-  # end setLayerWeights
-
-  def initializeVector(self,t,x):
-    self.setVectorWeights(t,x)
->>>>>>> 02a7fc5f
 
 class ForwardODENetApp(BraidApp):
 
@@ -202,7 +52,6 @@
         BraidApp.__init__(self, 'FWDApp', comm, local_num_steps, Tf, max_levels,
                           max_iters, spatial_ref_pair=spatial_ref_pair, require_storage=True)
 
-<<<<<<< HEAD
         # note that a simple equals would result in a shallow copy...bad!
         self.layer_models = [l for l in layer_models]
 
@@ -211,9 +60,6 @@
         num_ranks = self.getMPIComm().Get_size()
         self.my_rank = my_rank
         self.layer_block = layer_block
-=======
-      y = self.runBraid(x)
->>>>>>> 02a7fc5f
 
         # need access to this in order to coarsen state vectors up from the fine grid
         # for getPrimalWithGrad
@@ -227,7 +73,6 @@
         # add a sentinal at the end
         self.layer_models.append(None)
 
-<<<<<<< HEAD
         # build up the core
         self.py_core = self.initCore()
 
@@ -427,74 +272,6 @@
 
         return (y, x), layer
     # end getPrimalWithGrad
-=======
-  def parameters(self):
-    params = []
-    for l in self.layer_models:
-      if l!=None:
-        params += [list(l.parameters())]
-
-    return params
-
-  def eval(self,y,tstart,tstop,level,done,x=None):
-    """
-    Method called by "my_step" in braid. This is
-    required to propagate from tstart to tstop, with the initial
-    condition x. The level is defined by braid
-    """
-
-    # print(self.my_rank, ": FWDeval level ", level, " ", tstart, "->", tstop)
-    self.setLayerWeights(tstart,tstop,level,y.weightTensors())
-    layer = self.temp_layer
-    # print(self.my_rank, ": FWDeval level ", level, " ", tstart, "->", tstop, [p.data for p in layer.parameters()])
-
-    t_y = y.tensor().detach()
-
-    # no gradients are necessary here, so don't compute them
-    dt = tstop-tstart
-    with torch.no_grad():
-      k = torch.norm(t_y).item()
-      q = dt*layer(t_y)
-      kq = torch.norm(q).item()
-      t_y.add_(q)
-      del q
-
-    # This connects weights at tstop with the vector y. For a SpliNet, the weights at tstop are evaluated using the spline basis function. 
-    self.setVectorWeights(tstop,y)
-  # end eval
-
-  def getPrimalWithGrad(self,tstart,tstop):
-    """ 
-    Get the forward solution associated with this
-    time step and also get its derivative. This is
-    used by the BackwardApp in computation of the
-    adjoint (backprop) state and parameter derivatives.
-    """
-
-    b_x = self.getUVector(0,tstart)
-
-    # Set the layer at tstart. For a SpliNet, get the layer weights from x at tstart, otherwise, get layer and weights from storage.
-    if self.splinet:
-      self.clearTempLayerWeights()
-      self.setLayerWeights(tstart,tstop,0,b_x.weightTensors())
-      layer = self.temp_layer
-    else:
-      ts_index = self.getGlobalTimeIndex(tstart)-self.start_layer
-      assert(ts_index<len(self.layer_models))
-      assert(ts_index >= 0)
-      layer = self.layer_models[ts_index]
-
-    t_x = b_x.tensor()
-    x = t_x.detach()
-    y = t_x.detach().clone()
-
-    x.requires_grad = True 
-    dt = tstop-tstart
-    with torch.enable_grad():
-      y = x + dt * layer(x)
-    return (y, x), layer
-  # end getPrimalWithGrad
->>>>>>> 02a7fc5f
 
 # end ForwardODENetApp
 
@@ -503,7 +280,6 @@
 
 class BackwardODENetApp(BraidApp):
 
-<<<<<<< HEAD
     def __init__(self, fwd_app, timer_manager):
         # call parent constructor
         BraidApp.__init__(self, 'BWDApp',
@@ -622,165 +398,5 @@
             print('\n**** Torchbraid Internal Exception ****\n')
             traceback.print_exc()
     # end eval
-=======
-  def __init__(self,fwd_app,timer_manager):
-    # call parent constructor
-    BraidApp.__init__(self,'BWDApp',
-                           fwd_app.getMPIComm(),
-                           fwd_app.local_num_steps,
-                           fwd_app.Tf,
-                           fwd_app.max_levels,
-                           fwd_app.max_iters,
-                           spatial_ref_pair=fwd_app.spatial_ref_pair)
-
-    self.fwd_app = fwd_app
-
-    # build up the core
-    self.initCore()
-
-    # reverse ordering for adjoint/backprop
-    self.setRevertedRanks(1)
-
-    # force evaluation of gradients at end of up-cycle
-    self.finalRelax()
-
-    self.timer_manager = timer_manager
-  # end __init__
-
-  def __del__(self):
-    self.fwd_app = None
-
-  def getTensorShapes(self):
-    return self.shape0
-
-  def timer(self,name):
-    return self.timer_manager.timer("BckWD::"+name)
-
-  def run(self,x):
-
-    try:
-      f = self.runBraid(x)
-      if f is not None:
-        f = f[0]
-
-      # Communicate the spline gradients here. Alternatively, this could be done in braid_function.py: "backward(ctx, grad_output)" ?
-      if self.fwd_app.splinet:
-        # req = []
-        for i,splinecomm in enumerate(self.fwd_app.spline_comm_vec):
-          if splinecomm != MPI.COMM_NULL: 
-            # print(splinecomm.Get_rank(), ": I will pack spline ", i)
-            # pack the spline into a buffer and initiate non-blocking allredude
-            splinelayer = self.fwd_app.layer_models[i - self.fwd_app.start_layer]
-            buf = utils.pack_buffer([p.grad for p in splinelayer.parameters()])
-            req=splinecomm.Iallreduce(MPI.IN_PLACE, buf, MPI.SUM)
-
-        # Finish up communication. TODO: Queue all requests.
-        # for i, splinecomm in enumerate(self.fwd_app.spline_comm_vec):
-          # if splinecomm != MPI.COMM_NULL:
-            MPI.Request.Wait(req)
-            utils.unpack_buffer([p.grad for p in splinelayer.parameters()], buf)
-
-      self.grads = []
-
-      # preserve the layerwise structure, to ease communication
-      # - note the prection of the 'None' case, this is so that individual layers
-      # - can have gradient's turned off
-      my_params = self.fwd_app.parameters()
-      for sublist in my_params:
-        sub_gradlist = [] 
-        for item in sublist:
-          if item.grad is not None:
-            sub_gradlist += [ item.grad.clone() ] 
-          else:
-            sub_gradlist += [ None ]
-
-        self.grads += [ sub_gradlist ]
-      # end for sublist
-      # print(self.getMPIComm().Get_rank(), " self.grads=", self.grads)
-
-      for l in self.fwd_app.layer_models:
-         if l==None: continue
-         l.zero_grad()
-
-    except:
-      print('\n**** Torchbraid Internal Exception ****\n')
-      traceback.print_exc()
-
-    return f
-  # end forward
-
-  def eval(self,w,tstart,tstop,level,done):
-    """
-    Evaluate the adjoint problem for a single time step. Here 'w' is the
-    adjoint solution. The variables 'x' and 'y' refer to the forward
-    problem solutions at the beginning (x) and end (y) of the type step.
-    """
-    try:
-        # print(self.fwd_app.my_rank, ": BWDeval level ", level, " ", tstart, "->", tstop, "done", done)
-          
-        # we need to adjust the time step values to reverse with the adjoint
-        # this is so that the renumbering used by the backward problem is properly adjusted
-        (t_y,t_x),layer = self.fwd_app.getPrimalWithGrad(self.Tf-tstop,
-                                                         self.Tf-tstart)
-                                                         
-        # print(self.fwd_app.my_rank, "--> FWD with layer ", [p.data for p in layer.parameters()])
-
-        # t_x should have no gradient (for memory reasons)
-        assert(t_x.grad is None)
-
-        # we are going to change the required gradient, make sure they return
-        # to where they started!
-        required_grad_state = []
-
-        # play with the layers gradient to make sure they are on apprpriately
-        for p in layer.parameters(): 
-          required_grad_state += [p.requires_grad]
-          if done==1:
-            if not p.grad is None:
-              p.grad.data.zero_()
-          else:
-            # if you are not done, compute no parameter gradients
-            p.requires_grad = False
-
-        # perform adjoint computations
-        t_w = w.tensor()
-        t_w.requires_grad = False
-        t_y.backward(t_w)
-
-        # The above set's the gradient of the layer.parameters(), which, in case of SpliNet, is the templayer -> need to spread those sensitivities to the layer_models
-        if self.fwd_app.splinet and done==1:
-          with torch.no_grad(): # No idea if this is actually needed here... 
-            splines, k = self.fwd_app.splinebasis.eval(self.Tf-tstop)
-            # Spread derivavites to d+1 non-zero splines(t) times weights:
-            # \bar L_{k+l} += splines[l] * layer.parameters().gradient
-            for l in range(len(splines)): 
-              # Get the layer whose gradient is to be updated
-              layermodel_localID = k + l - self.fwd_app.start_layer
-              if (self.Tf-tstop == 0.0) and l==len(splines)-1: # There is one more spline at Tf, which is zero at Tf and therefore it is not stored. Skip. 
-                continue
-              assert layermodel_localID >= 0 and layermodel_localID < len(self.fwd_app.layer_models)
-              layer_out = self.fwd_app.layer_models[layermodel_localID]
-
-              # Update the gradient of this layer
-              for dest, src in zip(list(layer_out.parameters()), list(layer.parameters())):  
-                if dest.grad == None:
-                  dest.grad = src.grad * splines[l]
-                else:
-                  dest.grad.add_(src.grad, alpha=splines[l])
-
-
-        # this little bit of pytorch magic ensures the gradient isn't
-        # stored too long in this calculation (in particulcar setting
-        # the grad to None after saving it and returning it to braid)
-        t_w.copy_(t_x.grad.detach()) 
-
-        for p,s in zip(layer.parameters(),required_grad_state):
-          p.requires_grad = s
-    except:
-      print('\n**** Torchbraid Internal Exception: ' 
-           +'backward eval: rank={}, level={}, time interval=({:.2f},{:.2f}) ****\n'.format(self.fwd_app.my_rank,level,tstart,tstop))
-      traceback.print_exc()
-  # end eval
->>>>>>> 02a7fc5f
 
 # end BackwardODENetApp