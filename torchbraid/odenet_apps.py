# @HEADER
# ************************************************************************
#
#                        Torchbraid v. 0.1
#
# Copyright 2020 National Technology & Engineering Solutions of Sandia, LLC
# (NTESS). Under the terms of Contract DE-NA0003525 with NTESS, the U.S.
# Government retains certain rights in this software.
#
# Torchbraid is licensed under 3-clause BSD terms of use:
#
# Redistribution and use in source and binary forms, with or without
# modification, are permitted provided that the following conditions are
# met:
#
# 1. Redistributions of source code must retain the above copyright
# notice, this list of conditions and the following disclaimer.
#
# 2. Redistributions in binary form must reproduce the above copyright
# notice, this list of conditions and the following disclaimer in the
# documentation and/or other materials provided with the distribution.
#
# 3. Neither the name National Technology & Engineering Solutions of Sandia,
# LLC nor the names of the contributors may be used to endorse or promote
# products derived from this software without specific prior written permission.
#
# Questions? Contact Eric C. Cyr (eccyr@sandia.gov)
#
# ************************************************************************
# @HEADER

import torch
import torch.nn as nn

from math import pi
from braid_vector import BraidVector
from torchbraid_app import BraidApp
<<<<<<< HEAD
import utils
=======
import utils 
import itertools
>>>>>>> 7d8e6dbc

import sys
import traceback
import resource
import copy

from bisect import bisect_right
from bsplines import BsplineBasis
from mpi4py import MPI

<<<<<<< HEAD

class ForwardODENetApp(BraidApp):

    def __init__(self, comm, layer_models, local_num_steps, Tf, max_levels, max_iters, timer_manager, spatial_ref_pair=None, layer_block=None, sc_levels=None):

        """
        # note that a simple equals would result in a shallow copy...bad!
    def __init__(self, comm, layer_models, local_num_steps, Tf, max_levels, max_iters, timer_manager, spatial_ref_pair=None, layer_block=None, sc_levels=None):
        # build up the core
        self.py_core = self.initCore()
        BraidApp.__init__(self, 'FWDApp', comm, local_num_steps, Tf, max_levels,
                          max_iters, spatial_ref_pair=spatial_ref_pair, require_storage=True)
        self.timer_manager = timer_manager
        # note that a simple equals would result in a shallow copy...bad!
        self.layer_models = [l for l in layer_models]

        comm = self.getMPIComm()
        my_rank = self.getMPIComm().Get_rank()
        num_ranks = self.getMPIComm().Get_size()
        self.clearTempLayerWeights()
        self.layer_block = layer_block
    # end __init__
        # need access to this in order to coarsen state vectors up from the fine grid
        # for getPrimalWithGrad
        if spatial_ref_pair is not None:
            self.spatial_coarsen = spatial_ref_pair[0]
            self.sc_levels = sc_levels
        else:
            self.spatial_coarsen = None
            self.sc_levels = None

        # add a sentinal at the end
        self.layer_models.append(None)

        # build up the core
        self.py_core = self.initCore()
                dest_p.data = src_w
    # end setLayerWeights

    def initializeVector(self, t, x):
        self.setVectorWeights(t, 0.0, 0, x)
        for p in layer_models[0].parameters():
    def updateParallelWeights(self):
        # send everything to the left (this helps with the adjoint method)
        self.temp_layer = layer_block()
        self.clearTempLayerWeights()
            # reset derivative papth
            self.use_deriv = False

        if y is not None:
            return y[0]
    def getTensorShapes(self):
        return list(self.shape0)+self.parameter_shapes
        if index < 0:
    def setVectorWeights(self, t, tf, level, x):
        layer = self.getLayer(t, tf, level)
        if layer != None:
            weights = [p.data for p in layer.parameters()]
            # q = dt * layer(t_x)                 # default
            weights = []
        x.addWeightTensors(weights)
            del q
    def clearTempLayerWeights(self):
        layer = self.temp_layer

        for dest_p in list(layer.parameters()):
            dest_p.data = torch.empty(())
    # end setLayerWeights
        #  2. x is a torch tensor: called internally (probably for the adjoint)
    def setLayerWeights(self, t, tf, level, weights):
        layer = self.getLayer(t, tf, level)
        if isinstance(y, BraidVector):
            t_y = y.tensor().detach()
            for dest_p, src_w in zip(list(layer.parameters()), weights):
                dest_p.data = src_w
    # end setLayerWeights
            with torch.enable_grad():
    def initializeVector(self, t, x):
        self.setVectorWeights(t, 0.0, 0, x)
        time step and also get its derivative. This is
    def updateParallelWeights(self):
        # send everything to the left (this helps with the adjoint method)
        comm = self.getMPIComm()
        my_rank = self.getMPIComm().Get_rank()
        num_ranks = self.getMPIComm().Get_size()
        being recomputed.
        if my_rank > 0:
            comm.send(
                list(self.layer_models[0].parameters()), dest=my_rank-1, tag=22)
        if my_rank < num_ranks-1:
            neighbor_model = comm.recv(source=my_rank+1, tag=22)
            new_model = self.layer_block()
            b_x = self.getUVector(0, tstart)
                for dest_p, src_w in zip(list(new_model.parameters()), neighbor_model):

            self.layer_models[-1] = new_model
            self.setLayerWeights(tstart, tstop, level, b_x.weightTensors())
    def run(self, x):
            x = t_x.detach()
            y = t_x.detach().clone()
            self.eval(y, tstart, tstop, 0, done=0, x=x)
        except:
            sys.stdout.flush()
            traceback.print_exc()
            # do boundary exchange for parallel weights
            if self.use_deriv:
                self.updateParallelWeights()

            sys.stdout.flush()

        return (y, x), layer
    # end getPrimalWithGrad
=======
class ForwardODENetApp(BraidApp):
  class ODEBlock(nn.Module):
    """This is a helper class to wrap layers that should be ODE time steps."""
    def __init__(self,layer):
      super(ForwardODENetApp.ODEBlock, self).__init__()

      self.layer = layer

    def forward(self,dt, x):
      y = dt*self.layer(x)
      y.add_(x)
      return y
  # end ODEBlock

  class PlainBlock(nn.Module):
    """This is a helper class to wrap layers that are not ODE time steps."""
    def __init__(self,layer):
      super(ForwardODENetApp.PlainBlock, self).__init__()

      self.layer = layer

    def forward(self,dt, x):
      return self.layer(x)
  # end ODEBlock

  def __init__(self,comm,layers,Tf,max_levels,max_iters,timer_manager,spatial_ref_pair=None, nsplines=0, splinedegree=1):
    """
    """
    self.layer_blocks,num_steps = self.buildLayerBlocks(layers)

    BraidApp.__init__(self,'FWDApp',comm,num_steps,Tf,max_levels,max_iters,spatial_ref_pair=spatial_ref_pair,require_storage=True)

    self.finalRelax()

    comm          = self.getMPIComm()
    my_rank       = self.getMPIComm().Get_rank()
    num_ranks     = self.getMPIComm().Get_size()
    self.my_rank = my_rank

    # If this is a SpliNet, create spline basis and overwrite local self.start_layer/end_layer 
    self.splinet = False
    if nsplines>0:
      self.splinet = True
      if comm.Get_rank() == 0:
        print("Torchbraid will create a SpliNet with ", nsplines, " spline basis functions of degree", splinedegree)

      self.splinebasis = BsplineBasis(nsplines, splinedegree, Tf)
      spline_dknots = Tf / (nsplines - splinedegree) # spacing of spline knots
      if comm.Get_rank() == 0: # First processor's time-interval includes t0_local=0.0. Others exclude t0_local, owning only (t0_local, tf_local]!
        self.start_layer = int( (self.t0_local ) / spline_dknots )
      else:
        self.start_layer = int( (self.t0_local + self.dt) / spline_dknots )
      if comm.Get_rank() == num_ranks-1: # Last processor's time-interval excludes tf_local because no step is being done from there.
        self.end_layer = int( (self.tf_local - self.dt ) / spline_dknots ) + splinedegree
      else:
        self.end_layer = int( (self.tf_local ) / spline_dknots ) + splinedegree

    # Number of locally stored layers
    owned_layers = self.end_layer-self.start_layer+1
    if my_rank==num_ranks-1 and not self.splinet:
      # the last time step should not create a layer, there is no step being
      # taken on that final step
      owned_layers -= 1

    # Now creating the trainable layers
    self.layer_models = [self.buildLayerBlock(self.start_layer+i) for i in range(owned_layers)]

    self.timer_manager = timer_manager
    self.use_deriv = False

    self.parameter_shapes = []
    for p in self.layer_models[0].parameters(): 
      self.parameter_shapes += [p.data.size()]

    self.temp_layers = dict()

    # If this is a SpliNet, create communicators for shared weights
    if self.splinet:
      # For each spline basis function, create one communicator that contains all processors that store this spline.
      self.spline_comm_vec = []
      for i in range(nsplines):
        group = comm.Get_group()  # all processors, then exclude those who don't store i
        exclude = []
        for k in range(comm.Get_size()):
          # recompute start_layer and end_layer for all other processors.
          dt = Tf/(self.local_num_steps*comm.Get_size())
          t0loc = k*self.local_num_steps*dt  
          tfloc = (k+1)*self.local_num_steps*dt
          if k == 0:
            startlayer = int( t0loc / spline_dknots )
          else :
            startlayer = int( (t0loc+self.dt) / spline_dknots )
          endlayer = int( tfloc / spline_dknots ) + splinedegree
          if k == comm.Get_size()-1:
            endlayer = endlayer-1
          if i < startlayer or i > endlayer:
            exclude.append(k)
        newgroup = group.Excl(exclude)
        # Finally create the communicator and store it. 
        thiscomm = comm.Create(newgroup) # This will be MPI.COMM_NULL on all processors that are excluded
        self.spline_comm_vec.append(thiscomm)  
      
  # end __init__

  def __del__(self):
    pass

  def buildShapes(self,x):
    """Do a dry run to determine all the shapes that need to be built."""
    shapes = [x.shape]
    for layer_constr in self.layer_blocks[1]:
      # build the layer on the proper device
      layer = layer_constr().to(self.device) 
      x = layer(x)
      shapes += [x.shape]
    return shapes

  def buildLayerBlocks(self,layers):
    # this block of code prepares the data for easy sorting
    [counts,layer_blocks] = list(zip(*layers))
    layer_indices = list(itertools.accumulate(counts))

    num_steps = layer_indices[-1]
    return (layer_indices,layer_blocks,counts),num_steps

  def buildLayerBlock(self,i):
    """
    This function returns a block (e.g. a lambda that constructs the layer).
    """
    ind = bisect_right(self.layer_blocks[0],i)
    layer = self.layer_blocks[1][ind]()
    if self.layer_blocks[2][ind]==1:
      # if its just one time step, assume the user wants only a scalar
      return self.PlainBlock(layer)
    return self.ODEBlock(layer)

  def getFeatureShapes(self,t):
    i = self.getGlobalTimeIndex(t)
    ind = bisect_right(self.layer_blocks[0],i)
    return (self.shape0[ind],)

  def getTempLayer(self,t):
    """
    This function returns a pytorch layer module. A dictionary is used
    to cache the construction and search. These will be used to make sure
    that any parallel communication is correctly handled even if the layer
    is of a different type.
    """
    i = self.getGlobalTimeIndex(t)
    ind = bisect_right(self.layer_blocks[0],i)

    # using a dictionary to cache previously built temp layers
    if ind in self.temp_layers:
      result = self.temp_layers[ind]
    else:
      result = self.buildLayerBlock(i)
      self.temp_layers[ind] = result
    
    return result

  def getTensorShapes(self):
    return list(self.shape0)+self.parameter_shapes

  def setVectorWeights(self,t,x):

    if self.splinet: 
      # Evaluate the splines at time t and get interval k such that t \in [\tau_k, \tau_k+1] for splineknots \tau
      with torch.no_grad():
        splines, k = self.splinebasis.eval(t)
        # Add up sum over p+1 non-zero splines(t) times weights coeffients, l=0,\dots,p
        l = 0 # first one here, because I didn't know how to set the shape of 'weights' correctly...
        layermodel_localID = k + l - self.start_layer
        assert layermodel_localID >= 0 and layermodel_localID < len(self.layer_models)
        layer = self.layer_models[layermodel_localID]
        weights = [splines[l] * p.data for p in layer.parameters()] # l=0
        # others: l=1,dots, p
        for l in range(1,len(splines)):
          layermodel_localID = k + l - self.start_layer
          if t== self.Tf and l==len(splines)-1: # There is one more spline at Tf, which is zero at Tf and therefore it is not stored. Skip. 
            continue
          assert layermodel_localID >= 0 and layermodel_localID < len(self.layer_models)
          layer = self.layer_models[layermodel_localID]
          for dest_w, src_p in zip(weights, list(layer.parameters())):  
              dest_w.add_(src_p.data, alpha=splines[l])

    else: 
      layer_index = self.getGlobalTimeIndex(t) - self.start_layer
      if layer_index<len(self.layer_models) and layer_index>=0:
        layer = self.layer_models[layer_index]
      else:
        layer = None

      if layer!=None:
        weights = [p.data for p in layer.parameters()]
      else:
        weights = []

    x.addWeightTensors(weights)
  # end setVectorWeights

  def setLayerWeights(self,t,tf,level,weights):
    layer = self.getTempLayer(t)
    with torch.no_grad():
      for dest_p,src_w in zip(list(layer.parameters()),weights):
        dest_p.data = src_w
  # end setLayerWeights

  def initializeVector(self,t,x):
    self.setVectorWeights(t,x)

  def run(self,x):
    # turn on derivative path (as requried)
    self.use_deriv = self.training
    
    # instead of doing runBraid, can execute tests
    #self.testBraid(x)

    # run the braid solver
    self.getMPIComm().Barrier()
    with self.timer("runBraid"):

      y = self.runBraid(x)

      # reset derivative papth
      self.use_deriv = False

    if y is not None:
      return y[0]
    else:
      return None
  # end forward

  def timer(self,name):
    return self.timer_manager.timer("ForWD::"+name)

  def parameters(self):
    params = []
    for l in self.layer_models:
      if l!=None:
        params += [list(l.parameters())]

    return params

  def eval(self,y,tstart,tstop,level,done,x=None):
    """
    Method called by "my_step" in braid. This is
    required to propagate from tstart to tstop, with the initial
    condition x. The level is defined by braid
    """

    self.setLayerWeights(tstart,tstop,level,y.weightTensors())
    layer = self.getTempLayer(tstart)

    t_y = y.tensor().detach()

    # no gradients are necessary here, so don't compute them
    dt = tstop-tstart
    with torch.no_grad():
      ny = layer(dt,t_y)
      y.replaceTensor(ny) 

    # This connects weights at tstop with the vector y. For a SpliNet, the weights at tstop are evaluated using the spline basis function. 
    self.setVectorWeights(tstop,y)
  # end eval

  def getPrimalWithGrad(self,tstart,tstop):
    """ 
    Get the forward solution associated with this
    time step and also get its derivative. This is
    used by the BackwardApp in computation of the
    adjoint (backprop) state and parameter derivatives.
    """

    b_x = self.getUVector(0,tstart)

    # Set the layer at tstart. For a SpliNet, get the layer weights from x at tstart, otherwise, get layer and weights from storage.
    if self.splinet:
      self.setLayerWeights(tstart,tstop,0,b_x.weightTensors())
      layer = self.getTempLayer(tstart)
    else:
      ts_index = self.getGlobalTimeIndex(tstart)-self.start_layer
      assert(ts_index<len(self.layer_models))
      assert(ts_index >= 0)
      layer = self.layer_models[ts_index]
    
    t_x = b_x.tensor()
    x = t_x.detach()
    y = t_x.detach().clone()

    x.requires_grad = True 
    dt = tstop-tstart
    with torch.enable_grad():
      y = layer(dt,x)
    return (y, x), layer
  # end getPrimalWithGrad
>>>>>>> 7d8e6dbc

# end ForwardODENetApp

##############################################################


<<<<<<< HEAD
class BackwardODENetApp(BraidApp):
    def timer(self, name):
    def __init__(self, fwd_app, timer_manager):
        # call parent constructor
    def getLayer(self, t, tf, level):
        index = self.getLocalTimeStepIndex(t, tf, level)
        if index < 0:
            #pre_str = "\n{}: WARNING: getLayer index negative at {}: {}\n".format(self.my_rank,t,index)
            #stack_str = utils.stack_string('{}: |- '.format(self.my_rank))
            # print(pre_str+stack_str)
            return self.temp_layer

        return self.layer_models[index]

        BraidApp.__init__(self, 'BWDApp',
                          fwd_app.getMPIComm(),
                          fwd_app.local_num_steps,
            if l != None:
                          fwd_app.max_levels,
                          fwd_app.max_iters,
                          spatial_ref_pair=fwd_app.spatial_ref_pair)

    def eval(self, y, tstart, tstop, level, done, x=None):

        # build up the core
        self.py_core = self.initCore()

        # reverse ordering for adjoint/backprop
        self.setRevertedRanks(1)
        # this function is used twice below to define an in place evaluation
        def in_place_eval(t_y, tstart, tstop, level, t_x=None):
            # get some information about what to do
            dt = tstop-tstart
            layer = self.getLayer(tstart, tstop, level)  # resnet "basic block"
            dx = pi/(t_y.size()[-2] + 1)
            dy = pi/(t_y.size()[-1] + 1)

            # print(self.my_rank, ": FWDeval level ", level, " ", tstart, "->", tstop, " using layer ", layer.getID(), ": ", layer.linearlayer.weight[0].data)
            if t_x == None:
                t_x = t_y
            else:
                t_y.copy_(t_x)

            q = dt/(dx*dy) * layer(t_x)           # scale by cfl number
            t_y.add_(q)

            del q
        # end in_place_eval

        # there are two paths by which eval is called:
        #  1. x is a BraidVector: my step has called this method
        #  2. x is a torch tensor: called internally (probably for the adjoint)

        if isinstance(y, BraidVector):
            self.setLayerWeights(tstart, tstop, level, y.weightTensors())
        self.finalRelax()

        self.timer_manager = timer_manager
    # end __init__
    def __del__(self):
                in_place_eval(t_y, tstart, tstop, level)

            if y.getSendFlag():
                self.clearTempLayerWeights()

                y.releaseWeightTensors()
                y.setSendFlag(False)
            # wipe out any sent information

            self.setVectorWeights(tstop, 0.0, level, y)
    def getTensorShapes(self):
        else:
            x.requires_grad = True
            with torch.enable_grad():
                in_place_eval(y, tstart, tstop, level, t_x=x)
    def timer(self, name):
        return self.timer_manager.timer("BckWD::"+name)
    def getPrimalWithGrad(self, tstart, tstop, level):
    def run(self, x):

        try:
            f = self.runBraid(x)
            if f is not None:
        Its intent is to abstract the forward solution
        so it can be stored internally instead of
        being recomputed.
                f = f[0]
        try:
            layer = self.getLayer(tstart, tstop, level)

            # get state from fine-grid, then coarsen appropriately
            b_x = self.getUVector(0, tstart)
            t_x = b_x.tensor()

            if self.spatial_coarsen:
                for l in range(level):
                    t_x = self.spatial_coarsen(t_x, l)
            # The ownership of the time steps is shifted to the left (and no longer balanced)
            self.setLayerWeights(tstart, tstop, level, b_x.weightTensors())
            my_params = self.fwd_app.parameters()
                sub_gradlist = []
                for item in sublist:
                    if item.grad is not None:
            x.requires_grad = t_x.requires_grad

            self.eval(y, tstart, tstop, 0, done=0, x=x)
        except:
            print(f'\n*** {tstart}, {tstop}, {level} ***\n')
            sys.stdout.flush()
            traceback.print_exc()
            sys.stdout.flush()

                self.grads += [sub_gradlist]
            # end for sublist

            for l in self.fwd_app.layer_models:
                if l == None:
                    continue
                l.zero_grad()

        except:
            print('\n**** Torchbraid Internal Exception ****\n')
    def __init__(self, fwd_app, timer_manager):

        BraidApp.__init__(self, 'BWDApp',
    def eval(self, w, tstart, tstop, level, done):
                          fwd_app.local_num_steps,
        Evaluate the adjoint problem for a single time step. Here 'w' is the
                          fwd_app.max_levels,
        problem solutions at the beginning (x) and end (y) of the type step.
        """
        try:
            # we need to adjust the time step values to reverse with the adjoint
            # this is so that the renumbering used by the backward problem is properly adjusted
            (t_y, t_x), layer = self.fwd_app.getPrimalWithGrad(
        self.py_core = self.initCore()
            # t_x should have no gradient (for memory reasons)
            assert(t_x.grad is None)

            # we are going to change the required gradient, make sure they return
            # to where they started!
            required_grad_state = []

            # play with the layers gradient to make sure they are on appropriately
            for p in layer.parameters():
                required_grad_state += [p.requires_grad]
                if done == 1:
                    if not p.grad is None:
                        p.grad.data.zero_()
                else:
                    # if you are not on the fine level, compute no parameter gradients
                    p.requires_grad = False
    def timer(self, name):
            # perform adjoint computation
            t_w = w.tensor()
    def run(self, x):
            # stored too long in this calculation (in particulcar setting
            # the grad to None after saving it and returning it to braid)
            for p, s in zip(layer.parameters(), required_grad_state):
        except:
            print('\n**** Torchbraid Internal Exception ****\n')
            traceback.print_exc()
            # this code is due to how braid decomposes the backwards problem
            # The ownership of the time steps is shifted to the left (and no longer balanced)
            first = 1
            if self.getMPIComm().Get_rank() == 0:
                first = 0
            for sublist in my_params[first:]:
                        sub_gradlist += [item.grad.clone()]
                        sub_gradlist += [None]
                self.grads += [sub_gradlist]
                if l == None:
                    continue
    def eval(self, w, tstart, tstop, level, done):
            (t_y, t_x), layer = self.fwd_app.getPrimalWithGrad(
                self.Tf-tstop, self.Tf-tstart, level)
            # play with the layers gradient to make sure they are on appropriately
                if done == 1:
                    # if you are not on the fine level, compute no parameter gradients
            # perform adjoint computation
            t_w.copy_(t_x.grad.detach())
            for p, s in zip(layer.parameters(), required_grad_state):
            print('\n**** Torchbraid Internal Exception ****\n')
=======
  def __init__(self,fwd_app,timer_manager,max_levels=-1):
    # call parent constructor
    if max_levels == -1:
        max_levels = fwd_app.max_levels
    BraidApp.__init__(self,'BWDApp',
                           fwd_app.getMPIComm(),
                           fwd_app.getMPIComm().Get_size()*fwd_app.local_num_steps,
                           fwd_app.Tf,
                           max_levels,
                           fwd_app.max_iters,
                           spatial_ref_pair=fwd_app.spatial_ref_pair)

    self.fwd_app = fwd_app

    # build up the core
    self.initCore()

    # reverse ordering for adjoint/backprop
    self.setRevertedRanks(1)

    # force evaluation of gradients at end of up-cycle
    self.finalRelax()

    self.timer_manager = timer_manager
  # end __init__

  def __del__(self):
    self.fwd_app = None

  def getTensorShapes(self):
    return self.shape0

  def timer(self,name):
    return self.timer_manager.timer("BckWD::"+name)

  def run(self,x):
    
    # instead of doing runBraid, can execute tests
    #self.testBraid(x)

    try:

      with self.timer("runBraid"):
        f = self.runBraid(x)

      if f is not None:
        f = f[0]

      # Communicate the spline gradients here. Alternatively, this could be done in braid_function.py: "backward(ctx, grad_output)" ?
      if self.fwd_app.splinet:
        # req = []
        for i,splinecomm in enumerate(self.fwd_app.spline_comm_vec):
          if splinecomm != MPI.COMM_NULL: 
            # print(splinecomm.Get_rank(), ": I will pack spline ", i)
            # pack the spline into a buffer and initiate non-blocking allredude
            splinelayer = self.fwd_app.layer_models[i - self.fwd_app.start_layer]
            buf = utils.pack_buffer([p.grad for p in splinelayer.parameters()])
            req=splinecomm.Iallreduce(MPI.IN_PLACE, buf, MPI.SUM)

            # Finish up communication. TODO: Queue all requests.
            MPI.Request.Wait(req)
            utils.unpack_buffer([p.grad for p in splinelayer.parameters()], buf)
      # end splinet

      self.grads = []

      # preserve the layerwise structure, to ease communication
      # - note the prection of the 'None' case, this is so that individual layers
      # - can have gradient's turned off
      my_params = self.fwd_app.parameters()
      for sublist in my_params:
        sub_gradlist = [] 
        for item in sublist:
          if item.grad is not None:
            sub_gradlist += [ item.grad.clone() ] 
          else:
            sub_gradlist += [ None ]

        self.grads += [ sub_gradlist ]
      # end for sublist
      # print(self.getMPIComm().Get_rank(), " self.grads=", self.grads)

      for l in self.fwd_app.layer_models:
         if l==None: continue
         l.zero_grad()

    except:
      print('\n**** Torchbraid Internal Exception ****\n')
      traceback.print_exc()

    return f
  # end forward

  def getFeatureShapes(self,t):
    return self.fwd_app.getFeatureShapes(self.Tf-t)

  def eval(self,w,tstart,tstop,level,done):
    """
    Evaluate the adjoint problem for a single time step. Here 'w' is the
    adjoint solution. The variables 'x' and 'y' refer to the forward
    problem solutions at the beginning (x) and end (y) of the type step.
    """
    try:
        # print(self.fwd_app.my_rank, ": BWDeval level ", level, " ", tstart, "->", tstop, "done", done)
          
        # we need to adjust the time step values to reverse with the adjoint
        # this is so that the renumbering used by the backward problem is properly adjusted
        (t_y,t_x),layer = self.fwd_app.getPrimalWithGrad(self.Tf-tstop,
                                                         self.Tf-tstart)
                                                         
        # print(self.fwd_app.my_rank, "--> FWD with layer ", [p.data for p in layer.parameters()])

        # t_x should have no gradient (for memory reasons)
        assert(t_x.grad is None)

        # we are going to change the required gradient, make sure they return
        # to where they started!
        required_grad_state = []

        # play with the layers gradient to make sure they are on apprpriately
        for p in layer.parameters(): 
          required_grad_state += [p.requires_grad]
          if done==1:
            if not p.grad is None:
              p.grad.data.zero_()
          else:
            # if you are not done, compute no parameter gradients
            p.requires_grad = False

        # perform adjoint computations
        t_w = w.tensor()
        t_w.requires_grad = False
        t_y.backward(t_w)

        # The above set's the gradient of the layer.parameters(), which, in case of SpliNet, is the templayer -> need to spread those sensitivities to the layer_models
        if self.fwd_app.splinet and done==1:
          with torch.no_grad(): # No idea if this is actually needed here... 
            splines, k = self.fwd_app.splinebasis.eval(self.Tf-tstop)
            # Spread derivavites to d+1 non-zero splines(t) times weights:
            # \bar L_{k+l} += splines[l] * layer.parameters().gradient
            for l in range(len(splines)): 
              # Get the layer whose gradient is to be updated
              layermodel_localID = k + l - self.fwd_app.start_layer
              if (self.Tf-tstop == 0.0) and l==len(splines)-1: # There is one more spline at Tf, which is zero at Tf and therefore it is not stored. Skip. 
                continue
              assert layermodel_localID >= 0 and layermodel_localID < len(self.fwd_app.layer_models)
              layer_out = self.fwd_app.layer_models[layermodel_localID]

              # Update the gradient of this layer
              for dest, src in zip(list(layer_out.parameters()), list(layer.parameters())):  
                if dest.grad == None:
                  dest.grad = src.grad * splines[l]
                else:
                  dest.grad.add_(src.grad, alpha=splines[l])


        # this little bit of pytorch magic ensures the gradient isn't
        # stored too long in this calculation (in particulcar setting
        # the grad to None after saving it and returning it to braid)
        w.replaceTensor(t_x.grad.detach().clone()) 

        for p,s in zip(layer.parameters(),required_grad_state):
          p.requires_grad = s
    except:
      print('\n**** Torchbraid Internal Exception: ' 
           +'backward eval: rank={}, level={}, time interval=({:.2f},{:.2f}) ****\n'.format(self.fwd_app.my_rank,level,tstart,tstop))
      traceback.print_exc()
  # end eval

# end BackwardODENetApp
>>>>>>> 7d8e6dbc
<|MERGE_RESOLUTION|>--- conflicted
+++ resolved
@@ -35,12 +35,8 @@
 from math import pi
 from braid_vector import BraidVector
 from torchbraid_app import BraidApp
-<<<<<<< HEAD
-import utils
-=======
 import utils 
 import itertools
->>>>>>> 7d8e6dbc
 
 import sys
 import traceback
@@ -51,120 +47,6 @@
 from bsplines import BsplineBasis
 from mpi4py import MPI
 
-<<<<<<< HEAD
-
-class ForwardODENetApp(BraidApp):
-
-    def __init__(self, comm, layer_models, local_num_steps, Tf, max_levels, max_iters, timer_manager, spatial_ref_pair=None, layer_block=None, sc_levels=None):
-
-        """
-        # note that a simple equals would result in a shallow copy...bad!
-    def __init__(self, comm, layer_models, local_num_steps, Tf, max_levels, max_iters, timer_manager, spatial_ref_pair=None, layer_block=None, sc_levels=None):
-        # build up the core
-        self.py_core = self.initCore()
-        BraidApp.__init__(self, 'FWDApp', comm, local_num_steps, Tf, max_levels,
-                          max_iters, spatial_ref_pair=spatial_ref_pair, require_storage=True)
-        self.timer_manager = timer_manager
-        # note that a simple equals would result in a shallow copy...bad!
-        self.layer_models = [l for l in layer_models]
-
-        comm = self.getMPIComm()
-        my_rank = self.getMPIComm().Get_rank()
-        num_ranks = self.getMPIComm().Get_size()
-        self.clearTempLayerWeights()
-        self.layer_block = layer_block
-    # end __init__
-        # need access to this in order to coarsen state vectors up from the fine grid
-        # for getPrimalWithGrad
-        if spatial_ref_pair is not None:
-            self.spatial_coarsen = spatial_ref_pair[0]
-            self.sc_levels = sc_levels
-        else:
-            self.spatial_coarsen = None
-            self.sc_levels = None
-
-        # add a sentinal at the end
-        self.layer_models.append(None)
-
-        # build up the core
-        self.py_core = self.initCore()
-                dest_p.data = src_w
-    # end setLayerWeights
-
-    def initializeVector(self, t, x):
-        self.setVectorWeights(t, 0.0, 0, x)
-        for p in layer_models[0].parameters():
-    def updateParallelWeights(self):
-        # send everything to the left (this helps with the adjoint method)
-        self.temp_layer = layer_block()
-        self.clearTempLayerWeights()
-            # reset derivative papth
-            self.use_deriv = False
-
-        if y is not None:
-            return y[0]
-    def getTensorShapes(self):
-        return list(self.shape0)+self.parameter_shapes
-        if index < 0:
-    def setVectorWeights(self, t, tf, level, x):
-        layer = self.getLayer(t, tf, level)
-        if layer != None:
-            weights = [p.data for p in layer.parameters()]
-            # q = dt * layer(t_x)                 # default
-            weights = []
-        x.addWeightTensors(weights)
-            del q
-    def clearTempLayerWeights(self):
-        layer = self.temp_layer
-
-        for dest_p in list(layer.parameters()):
-            dest_p.data = torch.empty(())
-    # end setLayerWeights
-        #  2. x is a torch tensor: called internally (probably for the adjoint)
-    def setLayerWeights(self, t, tf, level, weights):
-        layer = self.getLayer(t, tf, level)
-        if isinstance(y, BraidVector):
-            t_y = y.tensor().detach()
-            for dest_p, src_w in zip(list(layer.parameters()), weights):
-                dest_p.data = src_w
-    # end setLayerWeights
-            with torch.enable_grad():
-    def initializeVector(self, t, x):
-        self.setVectorWeights(t, 0.0, 0, x)
-        time step and also get its derivative. This is
-    def updateParallelWeights(self):
-        # send everything to the left (this helps with the adjoint method)
-        comm = self.getMPIComm()
-        my_rank = self.getMPIComm().Get_rank()
-        num_ranks = self.getMPIComm().Get_size()
-        being recomputed.
-        if my_rank > 0:
-            comm.send(
-                list(self.layer_models[0].parameters()), dest=my_rank-1, tag=22)
-        if my_rank < num_ranks-1:
-            neighbor_model = comm.recv(source=my_rank+1, tag=22)
-            new_model = self.layer_block()
-            b_x = self.getUVector(0, tstart)
-                for dest_p, src_w in zip(list(new_model.parameters()), neighbor_model):
-
-            self.layer_models[-1] = new_model
-            self.setLayerWeights(tstart, tstop, level, b_x.weightTensors())
-    def run(self, x):
-            x = t_x.detach()
-            y = t_x.detach().clone()
-            self.eval(y, tstart, tstop, 0, done=0, x=x)
-        except:
-            sys.stdout.flush()
-            traceback.print_exc()
-            # do boundary exchange for parallel weights
-            if self.use_deriv:
-                self.updateParallelWeights()
-
-            sys.stdout.flush()
-
-        return (y, x), layer
-    # end getPrimalWithGrad
-=======
 class ForwardODENetApp(BraidApp):
   class ODEBlock(nn.Module):
     """This is a helper class to wrap layers that should be ODE time steps."""
@@ -460,198 +342,12 @@
       y = layer(dt,x)
     return (y, x), layer
   # end getPrimalWithGrad
->>>>>>> 7d8e6dbc
 
 # end ForwardODENetApp
 
 ##############################################################
 
 
-<<<<<<< HEAD
-class BackwardODENetApp(BraidApp):
-    def timer(self, name):
-    def __init__(self, fwd_app, timer_manager):
-        # call parent constructor
-    def getLayer(self, t, tf, level):
-        index = self.getLocalTimeStepIndex(t, tf, level)
-        if index < 0:
-            #pre_str = "\n{}: WARNING: getLayer index negative at {}: {}\n".format(self.my_rank,t,index)
-            #stack_str = utils.stack_string('{}: |- '.format(self.my_rank))
-            # print(pre_str+stack_str)
-            return self.temp_layer
-
-        return self.layer_models[index]
-
-        BraidApp.__init__(self, 'BWDApp',
-                          fwd_app.getMPIComm(),
-                          fwd_app.local_num_steps,
-            if l != None:
-                          fwd_app.max_levels,
-                          fwd_app.max_iters,
-                          spatial_ref_pair=fwd_app.spatial_ref_pair)
-
-    def eval(self, y, tstart, tstop, level, done, x=None):
-
-        # build up the core
-        self.py_core = self.initCore()
-
-        # reverse ordering for adjoint/backprop
-        self.setRevertedRanks(1)
-        # this function is used twice below to define an in place evaluation
-        def in_place_eval(t_y, tstart, tstop, level, t_x=None):
-            # get some information about what to do
-            dt = tstop-tstart
-            layer = self.getLayer(tstart, tstop, level)  # resnet "basic block"
-            dx = pi/(t_y.size()[-2] + 1)
-            dy = pi/(t_y.size()[-1] + 1)
-
-            # print(self.my_rank, ": FWDeval level ", level, " ", tstart, "->", tstop, " using layer ", layer.getID(), ": ", layer.linearlayer.weight[0].data)
-            if t_x == None:
-                t_x = t_y
-            else:
-                t_y.copy_(t_x)
-
-            q = dt/(dx*dy) * layer(t_x)           # scale by cfl number
-            t_y.add_(q)
-
-            del q
-        # end in_place_eval
-
-        # there are two paths by which eval is called:
-        #  1. x is a BraidVector: my step has called this method
-        #  2. x is a torch tensor: called internally (probably for the adjoint)
-
-        if isinstance(y, BraidVector):
-            self.setLayerWeights(tstart, tstop, level, y.weightTensors())
-        self.finalRelax()
-
-        self.timer_manager = timer_manager
-    # end __init__
-    def __del__(self):
-                in_place_eval(t_y, tstart, tstop, level)
-
-            if y.getSendFlag():
-                self.clearTempLayerWeights()
-
-                y.releaseWeightTensors()
-                y.setSendFlag(False)
-            # wipe out any sent information
-
-            self.setVectorWeights(tstop, 0.0, level, y)
-    def getTensorShapes(self):
-        else:
-            x.requires_grad = True
-            with torch.enable_grad():
-                in_place_eval(y, tstart, tstop, level, t_x=x)
-    def timer(self, name):
-        return self.timer_manager.timer("BckWD::"+name)
-    def getPrimalWithGrad(self, tstart, tstop, level):
-    def run(self, x):
-
-        try:
-            f = self.runBraid(x)
-            if f is not None:
-        Its intent is to abstract the forward solution
-        so it can be stored internally instead of
-        being recomputed.
-                f = f[0]
-        try:
-            layer = self.getLayer(tstart, tstop, level)
-
-            # get state from fine-grid, then coarsen appropriately
-            b_x = self.getUVector(0, tstart)
-            t_x = b_x.tensor()
-
-            if self.spatial_coarsen:
-                for l in range(level):
-                    t_x = self.spatial_coarsen(t_x, l)
-            # The ownership of the time steps is shifted to the left (and no longer balanced)
-            self.setLayerWeights(tstart, tstop, level, b_x.weightTensors())
-            my_params = self.fwd_app.parameters()
-                sub_gradlist = []
-                for item in sublist:
-                    if item.grad is not None:
-            x.requires_grad = t_x.requires_grad
-
-            self.eval(y, tstart, tstop, 0, done=0, x=x)
-        except:
-            print(f'\n*** {tstart}, {tstop}, {level} ***\n')
-            sys.stdout.flush()
-            traceback.print_exc()
-            sys.stdout.flush()
-
-                self.grads += [sub_gradlist]
-            # end for sublist
-
-            for l in self.fwd_app.layer_models:
-                if l == None:
-                    continue
-                l.zero_grad()
-
-        except:
-            print('\n**** Torchbraid Internal Exception ****\n')
-    def __init__(self, fwd_app, timer_manager):
-
-        BraidApp.__init__(self, 'BWDApp',
-    def eval(self, w, tstart, tstop, level, done):
-                          fwd_app.local_num_steps,
-        Evaluate the adjoint problem for a single time step. Here 'w' is the
-                          fwd_app.max_levels,
-        problem solutions at the beginning (x) and end (y) of the type step.
-        """
-        try:
-            # we need to adjust the time step values to reverse with the adjoint
-            # this is so that the renumbering used by the backward problem is properly adjusted
-            (t_y, t_x), layer = self.fwd_app.getPrimalWithGrad(
-        self.py_core = self.initCore()
-            # t_x should have no gradient (for memory reasons)
-            assert(t_x.grad is None)
-
-            # we are going to change the required gradient, make sure they return
-            # to where they started!
-            required_grad_state = []
-
-            # play with the layers gradient to make sure they are on appropriately
-            for p in layer.parameters():
-                required_grad_state += [p.requires_grad]
-                if done == 1:
-                    if not p.grad is None:
-                        p.grad.data.zero_()
-                else:
-                    # if you are not on the fine level, compute no parameter gradients
-                    p.requires_grad = False
-    def timer(self, name):
-            # perform adjoint computation
-            t_w = w.tensor()
-    def run(self, x):
-            # stored too long in this calculation (in particulcar setting
-            # the grad to None after saving it and returning it to braid)
-            for p, s in zip(layer.parameters(), required_grad_state):
-        except:
-            print('\n**** Torchbraid Internal Exception ****\n')
-            traceback.print_exc()
-            # this code is due to how braid decomposes the backwards problem
-            # The ownership of the time steps is shifted to the left (and no longer balanced)
-            first = 1
-            if self.getMPIComm().Get_rank() == 0:
-                first = 0
-            for sublist in my_params[first:]:
-                        sub_gradlist += [item.grad.clone()]
-                        sub_gradlist += [None]
-                self.grads += [sub_gradlist]
-                if l == None:
-                    continue
-    def eval(self, w, tstart, tstop, level, done):
-            (t_y, t_x), layer = self.fwd_app.getPrimalWithGrad(
-                self.Tf-tstop, self.Tf-tstart, level)
-            # play with the layers gradient to make sure they are on appropriately
-                if done == 1:
-                    # if you are not on the fine level, compute no parameter gradients
-            # perform adjoint computation
-            t_w.copy_(t_x.grad.detach())
-            for p, s in zip(layer.parameters(), required_grad_state):
-            print('\n**** Torchbraid Internal Exception ****\n')
-=======
   def __init__(self,fwd_app,timer_manager,max_levels=-1):
     # call parent constructor
     if max_levels == -1:
@@ -821,5 +517,4 @@
       traceback.print_exc()
   # end eval
 
-# end BackwardODENetApp
->>>>>>> 7d8e6dbc
+# end BackwardODENetApp