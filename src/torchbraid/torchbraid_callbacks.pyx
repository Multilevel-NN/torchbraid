#@HEADER
# ************************************************************************
# 
#                        Torchbraid v. 0.1
# 
# Copyright 2020 National Technology & Engineering Solutions of Sandia, LLC 
# (NTESS). Under the terms of Contract DE-NA0003525 with NTESS, the U.S. 
# Government retains certain rights in this software.
# 
# Torchbraid is licensed under 3-clause BSD terms of use:
# 
# Redistribution and use in source and binary forms, with or without
# modification, are permitted provided that the following conditions are
# met:
# 
# 1. Redistributions of source code must retain the above copyright
# notice, this list of conditions and the following disclaimer.
# 
# 2. Redistributions in binary form must reproduce the above copyright
# notice, this list of conditions and the following disclaimer in the
# documentation and/or other materials provided with the distribution.
# 
# 3. Neither the name National Technology & Engineering Solutions of Sandia, 
# LLC nor the names of the contributors may be used to endorse or promote 
# products derived from this software without specific prior written permission.
# 
# Questions? Contact Eric C. Cyr (eccyr@sandia.gov)
# 
# ************************************************************************
#@HEADER

# cython: profile=True
# cython: linetrace=True

import math
import torch
import numpy as np
import traceback
import sys
import time
cimport numpy as np

from torch.cuda import Stream

from libc.stdint cimport uintptr_t
from libc.stdlib cimport malloc, free
from cpython.mem cimport PyMem_Malloc, PyMem_Realloc, PyMem_Free
from cpython.ref cimport PyObject, Py_INCREF, Py_DECREF
from cython cimport view

__float_alloc_type__ = torch.float32

def output_exception(label):
  s = traceback.format_exc()
  print('\n**** Torchbraid Callbacks::{} Exception ****\n{}'.format(label,s))

##
# Define your Python Braid Vector as a C-struct

cdef int get_bytes(dtype):
  return int(torch.finfo(dtype).bits/8)

cdef int my_access(braid_App app,braid_Vector u,braid_AccessStatus status):

  cdef double t

  try:
    pyApp = <object> app
    start = time.time() - pyApp.start_time
    with pyApp.timer("access"):

      # Create Numpy wrapper around u.v
      ten_u = <object> u

      braid_AccessStatusGetT(status, &t)

      pyApp.access(t,ten_u)
  except:
    output_exception("my_access")

  return 0

cdef int my_step(braid_App app, braid_Vector ustop, braid_Vector fstop, braid_Vector vec_u, braid_StepStatus status):
  cdef double tstart
  cdef double tstop
  cdef int tindex
  cdef int level
  cdef int done
  #cdef int sidx

  try:
    pyApp = <object> app
    start = time.time() - pyApp.start_time
    with pyApp.timer("step"):

      tstart = 0.0
      tstop = 5.0
      level = -1
      braid_StepStatusGetTstartTstop(status, &tstart, &tstop)
      braid_StepStatusGetLevel(status, &level)
      braid_StepStatusGetDone(status, &done)

      u = <object> vec_u
      u.syncStream()

      # modify the state vector in place
      pyApp.eval(u,tstart,tstop,level,done)

      # store final step
      if level==0 and tstop==pyApp.Tf:
        pyApp.x_final = u.clone()
      pyApp.printRuntimeFuncCall(t_start=start, t_stop=time.time()-pyApp.start_time, method=f'my_step_{level}')
  except:
    output_exception("my_step: rank={}, step=({},{}), level={}, sf={}".format(pyApp.getMPIComm().Get_rank(),
                                                                                           tstart,
                                                                                           tstop,
                                                                                           level,
                                                                                           u.getSendFlag()))

  return 0
# end my_access

cdef int my_init(braid_App app, double t, braid_Vector *u_ptr):

  try:
    pyApp = <object> app
    start = time.time() - pyApp.start_time
    with pyApp.timer("init"):
      u_mem = pyApp.buildInit(t)
      Py_INCREF(u_mem) # why do we need this?

      u_ptr[0] = <braid_Vector> u_mem

      # finish the step computation
      if pyApp.use_cuda:
        torch.cuda.synchronize()
    pyApp.printRuntimeFuncCall(t_start=start, t_stop=time.time() - pyApp.start_time, method=f'my_init')
  except:
    output_exception("my_init")

  return 0

cdef int my_free(braid_App app, braid_Vector u):
  try:
    pyApp = <object> app
    start = time.time() - pyApp.start_time
    with pyApp.timer("free"):
      # Cast u as a PyBraid_Vector
      pyU = <object> u
      # Decrement the smart pointer
      Py_DECREF(pyU)
      del pyU
    pyApp.printRuntimeFuncCall(t_start=start, t_stop=time.time() - pyApp.start_time, method=f'my_free')
  except:
    output_exception("my_free")
  return 0

cdef int my_sum(braid_App app, double alpha, braid_Vector x, double beta, braid_Vector y):
  try:
    pyApp = <object> app
    start = time.time() - pyApp.start_time
    with pyApp.timer("sum"):
      bv_X = <object> x
      bv_Y = <object> y

      bv_X.syncStream()
      bv_Y.syncStream()

      for ten_X,ten_Y in zip(bv_X.tensors(),bv_Y.tensors()):
        ten_Y.mul_(float(beta))
        ten_Y.add_(ten_X,alpha=float(alpha))

      ## finish the sum computation
      ##if pyApp.use_cuda:
      ##  torch.cuda.synchronize()
    pyApp.printRuntimeFuncCall(t_start=start, t_stop=time.time() - pyApp.start_time, method=f'my_sum')
  except:
    x_shapes = [ten_X.size() for ten_X in bv_X.tensors()]
    y_shapes = [ten_Y.size() for ten_Y in bv_Y.tensors()]

    output_exception(f"my_sum: {x_shapes}, {y_shapes}")
    sys.stdout.flush()

  return 0

cdef int my_clone(braid_App app, braid_Vector u, braid_Vector *v_ptr):
  try:
    pyApp = <object> app
    start = time.time() - pyApp.start_time
    with pyApp.timer("clone"):
      ten_U = <object> u
      #v_mem = ten_U.clone()

      tensors = [t.detach().clone() for t in ten_U.tensor_data_]
      v = BraidVector(tensors,ten_U.send_flag_)
      if len(ten_U.weight_tensor_data_)>0:
        v.weight_tensor_data_ = [t.detach() for t in ten_U.weight_tensor_data_]

<<<<<<< HEAD
      Py_INCREF(v) # why do we need this?
      v_ptr[0] = <braid_Vector> v
=======
      v_mem = cl
      Py_INCREF(v_mem) # why do we need this?
      v_ptr[0] = <braid_Vector> v_mem
    pyApp.printRuntimeFuncCall(t_start=start, t_stop=time.time() - pyApp.start_time, method=f'my_clone')
>>>>>>> 5d234fbf
  except:
    output_exception("my_clone")

  return 0

cdef int my_norm(braid_App app, braid_Vector u, double *norm_ptr):
  try:
    pyApp = <object> app
    start = time.time() - pyApp.start_time
    with pyApp.timer("norm"):
      # Compute norm
      tensors_U = (<object> u).tensors()
      norms = torch.stack([torch.square(ten_U).sum() for ten_U in tensors_U])

      norm_ptr[0] = math.sqrt(norms.sum().item())
      pyApp.printRuntimeFuncCall(t_start=start, t_stop=time.time() - pyApp.start_time, method=f'my_norm')
  except:
    output_exception("my_norm")

  return 0

cdef int my_bufsize(braid_App app, int *size_ptr, braid_BufferStatus status):
  cdef int tidx
  cdef int level

  braid_BufferStatusGetTIndex(status, &tidx)
  braid_BufferStatusGetLevel(status, &level)

  try:
    pyApp = <object> app
    start = time.time() - pyApp.start_time
    float_type = float # on CPU
    if pyApp.user_mpi_buf:
      float_type = __float_alloc_type__ # on CUDA
    with pyApp.timer("bufsize"):
      shapes = pyApp.getFeatureShapes(tidx,level) + pyApp.getParameterShapes(tidx,level)

      cnt = 0
      for s in shapes:
        cnt += s.numel()
      size_ptr[0] = get_bytes(float_type)*cnt
    pyApp.printRuntimeFuncCall(t_start=start, t_stop=time.time() - pyApp.start_time, method=f'my_bufsize_{level}')
  except:
    output_exception("my_bufsize")

  return 0

cdef int my_bufpack(braid_App app, braid_Vector u, void * buffer,braid_BufferStatus status):
  cdef int tidx
  cdef int level

  braid_BufferStatusGetTIndex(status, &tidx)
  braid_BufferStatusGetLevel(status, &level)

  pyApp = <object> app
  start = time.time() - pyApp.start_time

  try:
    if pyApp.use_cuda:
      return my_bufpack_cuda(app, u, buffer, tidx, level)
    else:
      return my_bufpack_cpu(app, u, buffer, tidx, level)
  except:
    output_exception("my_bufpack")
  pyApp.printRuntimeFuncCall(t_start=start, t_stop=time.time() - pyApp.start_time, method=f'my_bufpack_{level}')
# end my_bufpack

cdef int my_bufpack_cpu(braid_App app, braid_Vector u, void *buffer,int tidx, int level):
  cdef int start

  try:
    pyApp = <object> app
    with pyApp.timer("bufpack"):
      bv_u = <object> u

      all_tensors = bv_u.allTensors()

      start = 0
      for item in all_tensors:
        flat = item.detach().flatten()
        size = int(flat.shape[0])
        tbuffer = torch.from_numpy(np.asarray(<float[:size]> (buffer+start*get_bytes(float))))
        tbuffer.copy_(flat)
        start += size

  except:
    output_exception("my_bufpack_cpu")

  return 0

cdef int my_bufpack_cuda(braid_App app, braid_Vector u, void *buffer,int tidx, int level):

  # Convert void * to a double array (note fbuffer is a C-array, so no bounds checking is done)
  cdef uintptr_t addr

  try:
    pyApp = <object> app
    with pyApp.timer("bufpack"):

      addr = <uintptr_t> buffer
      app_buffer = pyApp.getBuffer(addr = addr)

      bv_u = <object> u

      all_tensors = bv_u.allTensors()
      start = 0
      for item in all_tensors:
        flat = item.detach().flatten()
        size = flat.shape[0]
        app_buffer[start:start + size] = flat
        start += size

      # finish the data movement
      torch.cuda.synchronize()

  except:
    output_exception(f"my_bufpack_cuda: time index = {tidx}, level = {level}")

  return 0

cdef int my_bufunpack(braid_App app, void *buffer, braid_Vector *u_ptr,braid_BufferStatus status):
  cdef int tidx
  cdef int level

  braid_BufferStatusGetTIndex(status, &tidx)
  braid_BufferStatusGetLevel(status, &level)

  pyApp = <object> app
  start = time.time() - pyApp.start_time
  try:
    if pyApp.use_cuda:
      result = my_bufunpack_cuda(app, buffer, u_ptr,tidx, level)
    else:
      result = my_bufunpack_cpu(app, buffer, u_ptr,tidx, level)
  except:
    output_exception("my_bufunpack")
  pyApp.printRuntimeFuncCall(t_start=start, t_stop=time.time() - pyApp.start_time, method=f'my_bufunpack_{level}')
  return result
# end my_bufunpack

cdef int my_bufunpack_cuda(braid_App app, void *buffer, braid_Vector *u_ptr,int tidx,int level):
  cdef uintptr_t addr

  try:
    pyApp = <object> app
    with pyApp.timer("bufunpack"):
      strm = torch.cuda.Stream(device=pyApp.device)
      with torch.cuda.stream(strm):
        addr = <uintptr_t> buffer
        app_buffer = pyApp.getBuffer(addr = addr)
  
        size_vt = pyApp.getFeatureShapes(tidx,level)
        size_wt = pyApp.getParameterShapes(tidx,level)
  
        vt = []
        start = 0
        for s in size_vt:
          size = s.numel()
          vt.append(torch.reshape(app_buffer[start:start+size].detach().clone(), s))
          start += size
  
        wt = []
        for s in size_wt:
          size = s.numel()
          wt.append(torch.reshape(app_buffer[start:start+size].detach().clone(), s))
          start += size
  
        u_obj = BraidVector(tensor = vt, send_flag = True)
        u_obj.weight_tensor_data_ = wt
        Py_INCREF(u_obj)
  
        # set the pointer for output
        u_ptr[0] = <braid_Vector> u_obj

      # finish data movement (this one might not be neccessary)
      u_obj.setStream(strm)
      u_obj.syncStream()
      #strm.synchronize()
  except:
    output_exception("my_bufunpack_gpu")

  return 0

cdef int my_bufunpack_cpu(braid_App app, void *buffer, braid_Vector *u_ptr,int tidx,int level):
  cdef int start

  try:
    pyApp = <object>app

    with pyApp.timer("bufunpack"):
      size_vt = pyApp.getFeatureShapes(tidx,level)
      size_wt = pyApp.getParameterShapes(tidx,level)

      vt = []
      start = 0
      for s in size_vt:
        size = s.numel()
        tbuffer = torch.from_numpy(np.asarray(<float[:size]> (buffer+start*get_bytes(float))))
        vt.append(torch.reshape(tbuffer.detach().clone(), s))
        start += size

      wt = []
      for s in size_wt:
        size = s.numel()
        tbuffer = torch.from_numpy(np.asarray(<float[:size]> (buffer+start*get_bytes(float))))
        wt.append(torch.reshape(tbuffer.detach().clone(), s))
        start += size

      u_obj = BraidVector(tensor = vt, send_flag = True)
      u_obj.weight_tensor_data_ = wt
      Py_INCREF(u_obj)

      # set the pointer for output
      u_ptr[0] = <braid_Vector> u_obj
  except:
    output_exception("my_bufunpack")

  return 0

cdef int my_coarsen(braid_App app, braid_Vector fu, braid_Vector *cu_ptr, braid_CoarsenRefStatus status):
  cdef int level = -1
  pyApp  = <object> app
<<<<<<< HEAD

=======
  start = time.time() - pyApp.start_time
>>>>>>> 5d234fbf
  with pyApp.timer("coarsen"):
    ten_fu =  <object> fu

    braid_CoarsenRefStatusGetLevel(status,&level)

    tensors = [pyApp.spatial_coarse(t.detach(), level) for t in ten_fu.tensor_data_]
    cu = BraidVector(tensors,ten_fu.send_flag_)
    if len(ten_fu.weight_tensor_data_)>0:
      cu.weight_tensor_data_ = [t.detach() for t in ten_fu.weight_tensor_data_]

<<<<<<< HEAD
    Py_INCREF(cu) # why do we need this?
    cu_ptr[0] = <braid_Vector> cu

=======
    cu_ptr[0] = <braid_Vector> cu_vec
  pyApp.printRuntimeFuncCall(t_start=start, t_stop=time.time() - pyApp.start_time, method=f'my_coarsen_{level}')
>>>>>>> 5d234fbf
  return 0

cdef int my_refine(braid_App app, braid_Vector cu, braid_Vector *fu_ptr, braid_CoarsenRefStatus status):
  cdef int level = -1
  pyApp  = <object> app
<<<<<<< HEAD

=======
  start = time.time() - pyApp.start_time
>>>>>>> 5d234fbf
  with pyApp.timer("refine"):
    ten_cu =  <object> cu

    braid_CoarsenRefStatusGetLevel(status,&level)

    tensors = [pyApp.spatial_refine(t.detach(), level) for t in ten_cu.tensor_data_]
    fu = BraidVector(tensors,ten_cu.send_flag_)
    if len(ten_cu.weight_tensor_data_)>0:
      fu.weight_tensor_data_ = [t.detach() for t in ten_cu.weight_tensor_data_]
    # fu_mem = pyApp.spatial_refine(ten_cu,level)
    # fu_vec = BraidVector(fu_mem)

<<<<<<< HEAD
    Py_INCREF(fu)
    fu_ptr[0] = <braid_Vector> fu

=======
    fu_ptr[0] = <braid_Vector> fu_vec
  pyApp.printRuntimeFuncCall(t_start=start, t_stop=time.time() - pyApp.start_time, method=f'my_refine_{level}')
>>>>>>> 5d234fbf
  return 0

cdef int my_bufalloc(braid_App app, void **buffer, int nbytes, braid_BufferStatus status):
  cdef uintptr_t addr

  pyApp = <object>app
  start = time.time() - pyApp.start_time

  with pyApp.timer("bufalloc"):
    if pyApp.use_cuda:
      # convert nbytes to number of elements
      elements = math.ceil(nbytes / get_bytes(__float_alloc_type__))

      strm = torch.cuda.Stream(device=pyApp.device)
      with torch.cuda.stream(strm):
        addr = pyApp.addBufferEntry(tensor=torch.empty(elements, dtype=__float_alloc_type__, device=pyApp.device))

        buffer[0]=<void *> addr

      strm.synchronize()
    else:
      buffer[0] = malloc(nbytes)
  pyApp.printRuntimeFuncCall(t_start=start, t_stop=time.time() - pyApp.start_time, method=f'my_bufalloc')
  return 0

cdef int my_buffree(braid_App app, void **buffer):
  cdef uintptr_t addr

  pyApp = <object> app
  with pyApp.timer("buffree"):

    start = time.time() - pyApp.start_time
    if pyApp.use_cuda:
      addr = <uintptr_t> buffer[0]
      pyApp.removeBufferEntry(addr=addr)

    else:
      free(buffer[0])
      buffer[0] = NULL
  pyApp.printRuntimeFuncCall(t_start=start, t_stop=time.time() - pyApp.start_time, method=f'my_buffree')
  return 0<|MERGE_RESOLUTION|>--- conflicted
+++ resolved
@@ -196,15 +196,9 @@
       if len(ten_U.weight_tensor_data_)>0:
         v.weight_tensor_data_ = [t.detach() for t in ten_U.weight_tensor_data_]
 
-<<<<<<< HEAD
       Py_INCREF(v) # why do we need this?
       v_ptr[0] = <braid_Vector> v
-=======
-      v_mem = cl
-      Py_INCREF(v_mem) # why do we need this?
-      v_ptr[0] = <braid_Vector> v_mem
     pyApp.printRuntimeFuncCall(t_start=start, t_stop=time.time() - pyApp.start_time, method=f'my_clone')
->>>>>>> 5d234fbf
   except:
     output_exception("my_clone")
 
@@ -427,11 +421,7 @@
 cdef int my_coarsen(braid_App app, braid_Vector fu, braid_Vector *cu_ptr, braid_CoarsenRefStatus status):
   cdef int level = -1
   pyApp  = <object> app
-<<<<<<< HEAD
-
-=======
   start = time.time() - pyApp.start_time
->>>>>>> 5d234fbf
   with pyApp.timer("coarsen"):
     ten_fu =  <object> fu
 
@@ -442,24 +432,16 @@
     if len(ten_fu.weight_tensor_data_)>0:
       cu.weight_tensor_data_ = [t.detach() for t in ten_fu.weight_tensor_data_]
 
-<<<<<<< HEAD
     Py_INCREF(cu) # why do we need this?
     cu_ptr[0] = <braid_Vector> cu
-
-=======
-    cu_ptr[0] = <braid_Vector> cu_vec
   pyApp.printRuntimeFuncCall(t_start=start, t_stop=time.time() - pyApp.start_time, method=f'my_coarsen_{level}')
->>>>>>> 5d234fbf
+
   return 0
 
 cdef int my_refine(braid_App app, braid_Vector cu, braid_Vector *fu_ptr, braid_CoarsenRefStatus status):
   cdef int level = -1
   pyApp  = <object> app
-<<<<<<< HEAD
-
-=======
   start = time.time() - pyApp.start_time
->>>>>>> 5d234fbf
   with pyApp.timer("refine"):
     ten_cu =  <object> cu
 
@@ -469,17 +451,10 @@
     fu = BraidVector(tensors,ten_cu.send_flag_)
     if len(ten_cu.weight_tensor_data_)>0:
       fu.weight_tensor_data_ = [t.detach() for t in ten_cu.weight_tensor_data_]
-    # fu_mem = pyApp.spatial_refine(ten_cu,level)
-    # fu_vec = BraidVector(fu_mem)
-
-<<<<<<< HEAD
+
     Py_INCREF(fu)
     fu_ptr[0] = <braid_Vector> fu
-
-=======
-    fu_ptr[0] = <braid_Vector> fu_vec
   pyApp.printRuntimeFuncCall(t_start=start, t_stop=time.time() - pyApp.start_time, method=f'my_refine_{level}')
->>>>>>> 5d234fbf
   return 0
 
 cdef int my_bufalloc(braid_App app, void **buffer, int nbytes, braid_BufferStatus status):
