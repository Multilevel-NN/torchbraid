--- conflicted
+++ resolved
@@ -73,9 +73,6 @@
       return self.layer(x)
   # end ODEBlock
 
-<<<<<<< HEAD
-  def __init__(self,comm,layers,Tf,max_levels,max_iters,timer_manager,spatial_ref_funcs=None,levels_to_coarsen=None,user_mpi_buf=False,nsplines=0, splinedegree=1):
-=======
   class LayersDataStructure:
       """This helper class handles the layer construction and communication."""
   
@@ -145,8 +142,7 @@
           comm.Isend(layer_dict[fine_index],dest=dest_proc)
   # end class LayersDataStructure
 
-  def __init__(self,comm,layers,Tf,max_levels,max_iters,timer_manager,spatial_ref_pair=None,user_mpi_buf=False,nsplines=0, splinedegree=1):
->>>>>>> f482dc31
+  def __init__(self,comm,layers,Tf,max_levels,max_iters,timer_manager,spatial_ref_funcs=None,user_mpi_buf=False,nsplines=0, splinedegree=1):
     """
     """
     self.layers_data_structure = ForwardODENetApp.LayersDataStructure(layers)
@@ -351,8 +347,7 @@
 
   def getFeatureShapes(self,tidx,level):
     i = self.getFineTimeIndex(tidx,level)
-<<<<<<< HEAD
-    ind = bisect_right(self.layer_blocks[0],i)
+    ind = bisect_right(self.layers_data_structure.indices,i)
     shape = self.shape0[ind]
 
     # spatial coarsening changes the shapes on the coarse grid
@@ -369,10 +364,6 @@
       shape = torch.Size(cshape)
 
     return [shape,]
-=======
-    ind = bisect_right(self.layers_data_structure.indices,i)
-    return [self.shape0[ind],]
->>>>>>> f482dc31
 
   def getParameterShapes(self,tidx,level):
     if len(self.parameter_shapes)<=0:
