--- conflicted
+++ resolved
@@ -644,12 +644,7 @@
         # we need to adjust the time step values to reverse with the adjoint
         # this is so that the renumbering used by the backward problem is properly adjusted
         (t_y,t_x),layer = self.fwd_app.getPrimalWithGrad(self.Tf-tstop,
-<<<<<<< HEAD
-                                                         self.Tf-tstart,
-                                                         level)
-=======
                                                          self.Tf-tstart,level,done)
->>>>>>> 5d234fbf
                                                          
         # print(self.fwd_app.my_rank, "--> FWD with layer ", [p.data for p in layer.parameters()])
 
