#@HEADER
# ************************************************************************
# 
#                        Torchbraid v. 0.1
# 
# Copyright 2020 National Technology & Engineering Solutions of Sandia, LLC 
# (NTESS). Under the terms of Contract DE-NA0003525 with NTESS, the U.S. 
# Government retains certain rights in this software.
# 
# Torchbraid is licensed under 3-clause BSD terms of use:
# 
# Redistribution and use in source and binary forms, with or without
# modification, are permitted provided that the following conditions are
# met:
# 
# 1. Redistributions of source code must retain the above copyright
# notice, this list of conditions and the following disclaimer.
# 
# 2. Redistributions in binary form must reproduce the above copyright
# notice, this list of conditions and the following disclaimer in the
# documentation and/or other materials provided with the distribution.
# 
# 3. Neither the name National Technology & Engineering Solutions of Sandia, 
# LLC nor the names of the contributors may be used to endorse or promote 
# products derived from this software without specific prior written permission.
# 
# Questions? Contact Eric C. Cyr (eccyr@sandia.gov)
# 
# ************************************************************************
#@HEADER

import torch
import torch.nn as nn
import torch.nn.functional as F
import unittest
import sys
import numpy as np
import statistics as stats

import torchbraid

import faulthandler
faulthandler.enable()

from mpi4py import MPI

class StateInitialGuess:
  def __init__(self,rank,x0):
    self.x0 = x0.clone()
    self.rank = rank
    self.mark = set()

  def getState(self,time):
    self.mark.add(time)
    return time*torch.ones(self.x0.shape)

  def reduceMark(self,comm):
    my_rank  = comm.Get_rank()
    num_proc = comm.Get_size()

    if my_rank==0:
      marks = [self.mark]
      for i in range(1,num_proc):
        remote = comm.recv(source=i,tag=77)
        marks += [remote]

      return marks
    else:
      comm.send(self.mark, dest=0,tag=77)
      return []
  # end reduce mark
# end class StateInitialGuess

class LinearBlock(nn.Module):
  def __init__(self,dim=10):
    super(LinearBlock, self).__init__()

  def forward(self, x):
    return x
# end layer

class ReLUBlock(nn.Module):
  def __init__(self,dim=10):
    super(ReLUBlock, self).__init__()
    self.lin = nn.Linear(dim, dim,bias=True)

    w = torch.randn(dim,dim)
    w = 2.3*torch.ones(dim,dim)
    self.lin.weight = torch.nn.Parameter(w)

    b = torch.randn(dim)
    b = -1.22*torch.ones(dim)
    self.lin.bias = torch.nn.Parameter(b)

  def forward(self, x):
    return F.relu(self.lin(x))
# end layer

class ConvBlock(nn.Module):
  def __init__(self,dim,num_ch):
    super(ConvBlock, self).__init__()
    self.lin = nn.Conv1d(num_ch,num_ch,kernel_size=3,padding=1,bias=False)

    # this is basically setup to be a laplacian
    self.lin.weight[...,0] = -1.0
    self.lin.weight[...,1] =  2.0
    self.lin.weight[...,2] = -1.0

  def forward(self, x):
    #return F.relu(self.lin(x))
    return self.lin(x)
# end layer

class TestTorchBraid(unittest.TestCase):
  def test_linearNet_Exact(self):
    dim = 2
    basic_block = lambda: LinearBlock(dim)

    x0 = torch.randn(5,dim) # forward initial cond
    w0 = torch.randn(5,dim) # adjoint initial cond
    max_levels = 1
    max_iters = 1
    self.backForwardProp(dim,basic_block,x0,w0,max_levels,max_iters,test_tol=1e-16,prefix='linearNet_Exact')

    MPI.COMM_WORLD.barrier()
  # end test_linearNet_Exact

  def test_linearNet_Approx(self):
    dim = 2
    basic_block = lambda: LinearBlock(dim)

    x0 = torch.randn(5,dim) # forward initial cond
    w0 = torch.randn(5,dim) # adjoint initial cond
    max_levels = 3
    max_iters = 8
    self.backForwardProp(dim,basic_block,x0,w0,max_levels,max_iters,test_tol=1e-6,prefix='linearNet_Approx')

    MPI.COMM_WORLD.barrier()
  # end test_linearNet_Approx

  def test_reLUNet_Exact(self):
    dim = 2
    basic_block = lambda: ReLUBlock(dim)

    x0 = 12.0*torch.ones(5,dim) # forward initial cond
    w0 = 3.0*torch.ones(5,dim) # adjoint initial cond
    max_levels = 1
    max_iters = 1

    # this catch block, augments the 
    rank = MPI.COMM_WORLD.Get_rank()
    try:
      self.backForwardProp(dim,basic_block,x0,w0,max_levels,max_iters,test_tol=1e-16,prefix='reLUNet_Exact')
    except RuntimeError as err:
      raise RuntimeError("proc=%d) reLUNet_Exact..failure" % rank) from err

    MPI.COMM_WORLD.barrier()
  # end test_reLUNet_Exact

  def test_convNet_Approx_coarse_ref(self):
    dim = 128
    num_ch = 1
    num_samp = 1
    basic_block = lambda: ConvBlock(dim,num_ch)

    u = torch.linspace(0.0,1.0,dim)
    x0 = torch.zeros(num_samp,num_ch,dim) # forward initial cond
    w0 = torch.zeros(num_samp,num_ch,dim) # adjoint initial cond
    for ch in range(num_ch):
      for samp in range(num_samp):
        x0[samp,ch,:] = torch.sin(2.0*np.pi*0.5*(ch+1.0)*(u-1.0/(samp+1.0)))
        w0[samp,ch,:] = torch.cos(2.0*np.pi*0.5*(ch+1.0)*(u-1.0/(samp+1.0))) 
    # build a relatively smooth initial guess

    max_levels = 2
    max_iters = 12

    def coarsen(x,level):
      return 0.5*(x[...,0::2]+x[...,1::2]).clone()
      # return x.clone()

    def refine(x,level):
      # this little bit of torch magic simply does injection (I'm not sure I can explain it)
      # I looked up "interleave" and pytorch and eventually came to this
      shape = list(x.shape)
      shape[-1] *= 2
      return torch.stack((x,x),dim=-1).view(shape).contiguous()
      # return x.clone()

    c = coarsen(x0,0)
    xi = refine(c,0)
    xc = coarsen(xi,0)
    self.assertTrue(torch.norm(xc-c)<1.0e-15) # sanity check

    # this catch block, augments the 
    rank = MPI.COMM_WORLD.Get_rank()
    try:
      #self.backForwardProp(dim,basic_block,x0,w0,max_levels,max_iters,test_tol=1e-6,prefix='reLUNet_Approx_coarse_ref',ref_pair=(coarsen,refine),check_grad=False,num_steps=12,print_level=3)
      pass
    except RuntimeError as err:
      raise RuntimeError("proc=%d) reLUNet_Exact..failure" % rank) from err

    MPI.COMM_WORLD.barrier()
  # end test_reLUNet_Exact

  def test_reLUNet_Approx(self):
    dim = 2
    basic_block = lambda: ReLUBlock(dim)

    x0 = 12.0*torch.ones(5,dim) # forward initial cond
    w0 = 3.0*torch.ones(5,dim) # adjoint initial cond
    max_levels = 3
    max_iters = 8
    # this catch block, augments the 
    rank = MPI.COMM_WORLD.Get_rank()
    try:
      self.backForwardProp(dim,basic_block,x0,w0,max_levels,max_iters,test_tol=1e-6,prefix='reLUNet_Approx')
    except RuntimeError as err:
      raise RuntimeError("proc=%d) reLUNet_Approx..failure" % rank) from err

    MPI.COMM_WORLD.barrier()
  # end test_reLUNet_Approx

  def test_reLUNet_Approx_InitialGuess(self):
    dim = 2
    basic_block = lambda: ReLUBlock(dim)

    x0 = 12.0*torch.ones(5,dim) # forward initial cond
    w0 = 3.0*torch.ones(5,dim) # adjoint initial cond
    max_levels = 3
    max_iters = 8
    # this catch block, augments the 
    rank = MPI.COMM_WORLD.Get_rank()
    try:
      self.backForwardProp(dim,basic_block,x0,w0,max_levels,max_iters,test_tol=1e-6,prefix='reLUNet_Approx',check_initial_guess=True,check_grad=False,num_steps=128)
    except RuntimeError as err:
      raise RuntimeError("proc=%d) reLUNet_Approx..failure" % rank) from err

    MPI.COMM_WORLD.barrier()
  # end test_reLUNet_Approx

  def copyParameterGradToRoot(self,m):
    comm     = m.getMPIComm()
    my_rank  = m.getMPIComm().Get_rank()
    num_proc = m.getMPIComm().Get_size()
 
    params = [p.grad for p in list(m.parameters())]

    if len(params)==0:
      return params

    if my_rank==0:
      for i in range(1,num_proc):
        remote_p = comm.recv(source=i,tag=77)
        params.extend(remote_p)

      return params
    else:
      comm.send(params,dest=0,tag=77)
      return None
  # end copyParametersToRoot

  def backForwardProp(self,dim, basic_block,x0,w0,max_levels,max_iters,test_tol,prefix,ref_pair=None,check_grad=True,num_steps=4,print_level=0,check_initial_guess=False):
    Tf = 2.0
    cfactor = 2 

    # this is the torchbraid class being tested 
    #######################################
<<<<<<< HEAD
    m = torchbraid.LayerParallel(MPI.COMM_WORLD,basic_block,num_steps*MPI.COMM_WORLD.Get_size(),Tf,max_levels=max_levels,max_iters=max_iters,spatial_ref_pair=ref_pair)
=======
    m = torchbraid.LayerParallel(MPI.COMM_WORLD,basic_block,num_steps,Tf,max_fwd_levels=max_levels,max_bwd_levels=max_levels,max_iters=max_iters,spatial_ref_pair=ref_pair)
>>>>>>> df269918
    m.setPrintLevel(print_level)
    m.setSkipDowncycle(False)
    m.setCFactor(cfactor)

    w0 = m.copyVectorFromRoot(w0)

    initial_guess = None
    if check_initial_guess:
      initial_guess = StateInitialGuess(m.getMPIComm().Get_rank(),x0)
    m.setFwdInitialGuess(initial_guess)

    # this is the reference torch "solution"
    #######################################
    dt = Tf/num_steps
    f = m.buildSequentialOnRoot()

    # run forward/backward propgation

    # propogation with torchbraid
    #######################################
    xm = x0.clone()
    xm.requires_grad = check_grad

    wm = m(xm)

    times,uvals = m.getFineTimePoints()

    # check that the number of points is correct...no other checks :(
    self.assertEqual(len(times),len(uvals),f'Processor={m.getMPIComm().Get_rank()}')

    if check_grad:
      wm.backward(w0)
      m_param_grad = self.copyParameterGradToRoot(m)

    wm = m.getFinalOnRoot(wm)

    # print time results
    timer_str = m.getTimersString() 

    # check the initial guess
    if initial_guess is not None:
      marks = initial_guess.reduceMark(m.getMPIComm())

    # check some values
    if m.getMPIComm().Get_rank()==0:

      if initial_guess is not None:
        mark = marks[0]
        for remote_mark in marks[1:]:
          mark.update(remote_mark)
        self.assertEqual(len(mark),int(m.getMPIComm().Get_size()*num_steps/cfactor))

      # this is too much to print out every test run, but I'd like to make sure the
      # code is execueted
      self.assertTrue(len(timer_str)>0)
 
      # propogation with torch
      #######################################
      xf = x0.clone()
      xf.requires_grad = check_grad
      
      wf = f(xf)
 
      # compare the solutions
      #######################################

      self.assertTrue(torch.norm(wm)>0.0)
      self.assertTrue(torch.norm(wf)>0.0)

      print('\n')
      print('%s: fwd error = %.6e' % (prefix,torch.norm(wm-wf)/torch.norm(wf)))

      self.assertTrue(torch.norm(wm-wf)/torch.norm(wf)<=test_tol)

      if check_grad:
        wf.backward(w0)
        print('%s: grad error = %.6e' % (prefix,torch.norm(xm.grad-xf.grad)/torch.norm(xf.grad)))
        self.assertTrue((torch.norm(xm.grad-xf.grad)/torch.norm(xf.grad))<=test_tol)
  
        param_errors = []
        for pf,pm_grad in zip(list(f.parameters()),m_param_grad):
          self.assertTrue(not pm_grad is None)
   
          # accumulate parameter errors for testing purposes
          param_errors += [(torch.norm(pf.grad-pm_grad)/torch.norm(pf.grad)).item()]

          #print(param_errors[-1],torch.norm(pf.grad),pf.grad.shape,torch.norm(pm_grad))
   
          # check the error conditions
          self.assertTrue(torch.norm(pf.grad-pm_grad)<=test_tol)
   
        if len(param_errors)>0:
          print('%s: p grad error (mean,stddev) = %.6e, %.6e' % (prefix,stats.mean(param_errors),stats.stdev(param_errors)))

      print('\n')
    elif initial_guess is not None:
      self.assertEqual(len(marks),0)
  # forwardPropSerial

  import sys

def trace(frame, event, arg):
    print("%s, %s:%d" % (event, frame.f_code.co_filename, frame.f_lineno))
    return trace

#sys.settrace(trace)

if __name__ == '__main__':
  unittest.main()<|MERGE_RESOLUTION|>--- conflicted
+++ resolved
@@ -43,33 +43,6 @@
 faulthandler.enable()
 
 from mpi4py import MPI
-
-class StateInitialGuess:
-  def __init__(self,rank,x0):
-    self.x0 = x0.clone()
-    self.rank = rank
-    self.mark = set()
-
-  def getState(self,time):
-    self.mark.add(time)
-    return time*torch.ones(self.x0.shape)
-
-  def reduceMark(self,comm):
-    my_rank  = comm.Get_rank()
-    num_proc = comm.Get_size()
-
-    if my_rank==0:
-      marks = [self.mark]
-      for i in range(1,num_proc):
-        remote = comm.recv(source=i,tag=77)
-        marks += [remote]
-
-      return marks
-    else:
-      comm.send(self.mark, dest=0,tag=77)
-      return []
-  # end reduce mark
-# end class StateInitialGuess
 
 class LinearBlock(nn.Module):
   def __init__(self,dim=10):
@@ -221,24 +194,6 @@
     MPI.COMM_WORLD.barrier()
   # end test_reLUNet_Approx
 
-  def test_reLUNet_Approx_InitialGuess(self):
-    dim = 2
-    basic_block = lambda: ReLUBlock(dim)
-
-    x0 = 12.0*torch.ones(5,dim) # forward initial cond
-    w0 = 3.0*torch.ones(5,dim) # adjoint initial cond
-    max_levels = 3
-    max_iters = 8
-    # this catch block, augments the 
-    rank = MPI.COMM_WORLD.Get_rank()
-    try:
-      self.backForwardProp(dim,basic_block,x0,w0,max_levels,max_iters,test_tol=1e-6,prefix='reLUNet_Approx',check_initial_guess=True,check_grad=False,num_steps=128)
-    except RuntimeError as err:
-      raise RuntimeError("proc=%d) reLUNet_Approx..failure" % rank) from err
-
-    MPI.COMM_WORLD.barrier()
-  # end test_reLUNet_Approx
-
   def copyParameterGradToRoot(self,m):
     comm     = m.getMPIComm()
     my_rank  = m.getMPIComm().Get_rank()
@@ -266,21 +221,12 @@
 
     # this is the torchbraid class being tested 
     #######################################
-<<<<<<< HEAD
-    m = torchbraid.LayerParallel(MPI.COMM_WORLD,basic_block,num_steps*MPI.COMM_WORLD.Get_size(),Tf,max_levels=max_levels,max_iters=max_iters,spatial_ref_pair=ref_pair)
-=======
-    m = torchbraid.LayerParallel(MPI.COMM_WORLD,basic_block,num_steps,Tf,max_fwd_levels=max_levels,max_bwd_levels=max_levels,max_iters=max_iters,spatial_ref_pair=ref_pair)
->>>>>>> df269918
+    m = torchbraid.LayerParallel(MPI.COMM_WORLD,basic_block,num_steps*MPI.COMM_WORLD.Get_size(),Tf,max_fwd_levels=max_levels,max_bwd_levels=max_levels,max_iters=max_iters,spatial_ref_pair=ref_pair)
     m.setPrintLevel(print_level)
     m.setSkipDowncycle(False)
     m.setCFactor(cfactor)
 
     w0 = m.copyVectorFromRoot(w0)
-
-    initial_guess = None
-    if check_initial_guess:
-      initial_guess = StateInitialGuess(m.getMPIComm().Get_rank(),x0)
-    m.setFwdInitialGuess(initial_guess)
 
     # this is the reference torch "solution"
     #######################################
@@ -310,18 +256,8 @@
     # print time results
     timer_str = m.getTimersString() 
 
-    # check the initial guess
-    if initial_guess is not None:
-      marks = initial_guess.reduceMark(m.getMPIComm())
-
     # check some values
     if m.getMPIComm().Get_rank()==0:
-
-      if initial_guess is not None:
-        mark = marks[0]
-        for remote_mark in marks[1:]:
-          mark.update(remote_mark)
-        self.assertEqual(len(mark),int(m.getMPIComm().Get_size()*num_steps/cfactor))
 
       # this is too much to print out every test run, but I'd like to make sure the
       # code is execueted
@@ -366,8 +302,6 @@
           print('%s: p grad error (mean,stddev) = %.6e, %.6e' % (prefix,stats.mean(param_errors),stats.stdev(param_errors)))
 
       print('\n')
-    elif initial_guess is not None:
-      self.assertEqual(len(marks),0)
   # forwardPropSerial
 
   import sys
